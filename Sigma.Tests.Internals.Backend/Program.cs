--- conflicted
+++ resolved
@@ -13,18 +13,7 @@
 	{
 		static void Main(string[] args)
 		{
-<<<<<<< HEAD
-			long length = 400000L;
-			long offset = 100L;
-			DataBuffer<double> rootBuffer = new DataBuffer<double>(length);
-			DataBuffer<double> childBufferL2 = new DataBuffer<double>(rootBuffer, offset, length - offset * 2);
-			DataBuffer<double> childBufferL3 = new DataBuffer<double>(childBufferL2, offset, length - offset * 4);
-
-			rootBuffer.SetValues(new double[] { 0.0, 1.1, 2.2, 3.3, 4.4, 5.5 }, 1, 200, 4);
-			childBufferL2.SetValues(new double[] { 4.4, 5.5, 6.6, 7.7, 8.8, 9.9, 10.1 }, 1, 104, 3);
-			childBufferL3.SetValues(new double[] { 8.8, 9.9, 10.1, 11.11, 12.12, 13.13 }, 0, 7, 3);
-
-			Debug.WriteLine(childBufferL3.GetValuesArray(0, 10).GetValuesPackedArray(0, 10));
+			
 		}
 
 		public interface INDArray
@@ -76,8 +65,6 @@
 				return default(T);
 				//return data.GetValue(IndiciesMagic());
 			}
-=======
->>>>>>> 93ac2f6d
 		}
 	}
 }