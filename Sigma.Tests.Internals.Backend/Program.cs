using Sigma.Core;
using Sigma.Core.Architecture;
using Sigma.Core.Data.Datasets;
using Sigma.Core.Data.Extractors;
using Sigma.Core.Data.Iterators;
using Sigma.Core.Data.Preprocessors;
using Sigma.Core.Data.Preprocessors.Adaptive;
using Sigma.Core.Data.Readers;
using Sigma.Core.Data.Sources;
using Sigma.Core.Handlers;
using Sigma.Core.Handlers.Backends.SigmaDiff.NativeCpu;
using Sigma.Core.Layers.Cost;
using Sigma.Core.Layers.External;
using Sigma.Core.Layers.Feedforward;
using Sigma.Core.MathAbstract;
using Sigma.Core.MathAbstract.Backends.SigmaDiff;
using Sigma.Core.Persistence;
using Sigma.Core.Training;
using Sigma.Core.Training.Hooks;
using Sigma.Core.Training.Hooks.Reporters;
using Sigma.Core.Training.Hooks.Stoppers;
using Sigma.Core.Training.Initialisers;
using Sigma.Core.Training.Mergers;
using Sigma.Core.Training.Operators.Backends.NativeCpu;
using Sigma.Core.Utils;
using System;
using System.Collections.Generic;
using System.Diagnostics;
using System.Linq;
using System.Threading;
using Sigma.Core.Monitors;
using Sigma.Core.Training.Hooks.Processors;
using Sigma.Core.Training.Hooks.Saviors;
using Sigma.Core.Training.Optimisers.Gradient;

namespace Sigma.Tests.Internals.Backend
{
	public static class Program
	{
		public static MinibatchIterator TrainingIterator;

		private static void Main(string[] args)
		{
			SigmaEnvironment.EnableLogging(xml: true);
			SigmaEnvironment.Globals["web_proxy"] = WebUtils.GetProxyFromFileOrDefault(".customproxy");

<<<<<<< HEAD
			SampleMnist();
=======
            SampleIris();
>>>>>>> fcc87a10

			Console.WriteLine("Program ended, waiting for termination, press any key...");
			Console.ReadKey();
		}

		private static void SampleXor()
		{
			SigmaEnvironment sigma = SigmaEnvironment.Create("logical");
			sigma.SetRandomSeed(0);
			sigma.Prepare();

			RawDataset dataset = new RawDataset("and");
			dataset.AddRecords("inputs", new[] { 0, 0 }, new[] { 0, 1 }, new[] { 1, 0 }, new[] { 1, 1 });
			dataset.AddRecords("targets", new[] { 0 }, new[] { 1 }, new[] { 1 }, new[] { 0 });

			ITrainer trainer = sigma.CreateTrainer("xor-trainer");

			trainer.Network = new Network();
			trainer.Network.Architecture = InputLayer.Construct(2) + FullyConnectedLayer.Construct(2) + FullyConnectedLayer.Construct(1) + OutputLayer.Construct(1) + SquaredDifferenceCostLayer.Construct();
			trainer.TrainingDataIterator = new MinibatchIterator(1, dataset);
			trainer.AddNamedDataIterator("validation", new UndividedIterator(dataset));
			trainer.Operator = new CpuSinglethreadedOperator();
			trainer.Optimiser = new GradientDescentOptimiser(learningRate: 0.1);

			trainer.AddInitialiser("*.*", new GaussianInitialiser(standardDeviation: 0.05));

			trainer.AddLocalHook(new StopTrainingHook(atEpoch: 10000));
			trainer.AddLocalHook(new AccumulatedValueReporterHook("optimiser.cost_total", TimeStep.Every(1, TimeScale.Epoch), averageValues: true));
			trainer.AddLocalHook(new AccumulatedValueReporterHook("optimiser.cost_total", TimeStep.Every(1, TimeScale.Stop), averageValues: true));
			trainer.AddLocalHook(new ValueReporterHook("network.layers.*<external_output>._outputs.default.activations", TimeStep.Every(1, TimeScale.Stop)));
			trainer.AddLocalHook(new ValueReporterHook("network.layers.*-fullyconnected.weights", TimeStep.Every(1, TimeScale.Stop)));
			trainer.AddLocalHook(new ValueReporterHook("network.layers.*-fullyconnected.biases", TimeStep.Every(1, TimeScale.Stop)));

			sigma.Run();
		}

		private static void SampleIris()
		{
			SigmaEnvironment sigma = SigmaEnvironment.Create("trainer_test");
			sigma.SetRandomSeed(0);

			sigma.Prepare();

			var irisReader = new CsvRecordReader(new MultiSource(new FileSource("iris.data"), new UrlSource("http://archive.ics.uci.edu/ml/machine-learning-databases/iris/iris.data")));
			IRecordExtractor irisExtractor = irisReader.Extractor("inputs", new[] { 0, 3 }, "targets", 4).AddValueMapping(4, "Iris-setosa", "Iris-versicolor", "Iris-virginica")
														.Preprocess(new OneHotPreprocessor("targets", minValue: 0, maxValue: 2))
														.Preprocess(new AdaptiveNormalisingPreprocessor(minOutputValue: 0.0, maxOutputValue: 1.0))
														.Preprocess(new ShufflePreprocessor());

			IDataset dataset = new ExtractedDataset("iris", ExtractedDataset.BlockSizeAuto, false, irisExtractor);

			ITrainer trainer = sigma.CreateGhostTrainer("test");

			trainer.Network = new Network();
			trainer.Network.Architecture = InputLayer.Construct(4)
											+ FullyConnectedLayer.Construct(12)
											+ FullyConnectedLayer.Construct(3)
											+ OutputLayer.Construct(3)
											+ SquaredDifferenceCostLayer.Construct();
			//trainer.Network = Serialisation.ReadBinaryFileIfExists("iris.sgnet", trainer.Network);

			trainer.TrainingDataIterator = new MinibatchIterator(50, dataset);
			trainer.AddNamedDataIterator("validation", new UndividedIterator(dataset));
			trainer.Optimiser = new GradientDescentOptimiser(learningRate: 0.06);
			trainer.Operator = new CpuSinglethreadedOperator();

			trainer.AddInitialiser("*.weights", new GaussianInitialiser(standardDeviation: 0.1));
			trainer.AddInitialiser("*.bias*", new GaussianInitialiser(standardDeviation: 0.1));

			//trainer.AddGlobalHook(new StopTrainingHook(atEpoch: 100));
			//trainer.AddLocalHook(new EarlyStopperHook("optimiser.cost_total", 20, target: ExtremaTarget.Min));

			trainer.AddLocalHook(new AccumulatedValueReporterHook("optimiser.cost_total", TimeStep.Every(1, TimeScale.Epoch), reportEpochIteration: true));
			//.On(new ExtremaCriteria("optimiser.cost_total", ExtremaTarget.Min)));
			//trainer.AddLocalHook(new DiskSaviorHook<INetwork>("network.self", Namers.Dynamic("iris_epoch{0}.sgnet", "epoch"), verbose: true)
			//    .On(new ExtremaCriteria("optimiser.cost_total", ExtremaTarget.Min)));

			trainer.AddHook(new ValidationAccuracyReporter("validation", TimeStep.Every(1, TimeScale.Epoch), tops: 1));
			trainer.AddHook(new StopTrainingHook(new ThresholdCriteria("shared.validation_accuracy_top1", ComparisonTarget.GreaterThanEquals, 0.98)));

			Serialisation.WriteBinaryFile(trainer, "trainer.sgtrainer");
			trainer = Serialisation.ReadBinaryFile<ITrainer>("trainer.sgtrainer");

			sigma.AddTrainer(trainer);

<<<<<<< HEAD
			sigma.AddMonitor(new HttpMonitor("http://localhost:8080/sigma/"));
=======
            sigma.AddMonitor(new HttpMonitor("http://+:80/sigma/"));
>>>>>>> fcc87a10

			sigma.PrepareAndRun();
		}

		private static void SampleMnist()
		{
			SigmaEnvironment sigma = SigmaEnvironment.Create("trainer_test");

			sigma.Prepare();

			ByteRecordReader mnistImageReader = new ByteRecordReader(headerLengthBytes: 16, recordSizeBytes: 28 * 28, source: new CompressedSource(new MultiSource(new FileSource("train-images-idx3-ubyte.gz"), new UrlSource("http://yann.lecun.com/exdb/mnist/train-images-idx3-ubyte.gz"))));
			IRecordExtractor mnistImageExtractor = mnistImageReader.Extractor("inputs", new[] { 0L, 0L }, new[] { 28L, 28L }).Preprocess(new NormalisingPreprocessor(0, 255));

			ByteRecordReader mnistTargetReader = new ByteRecordReader(headerLengthBytes: 8, recordSizeBytes: 1, source: new CompressedSource(new MultiSource(new FileSource("train-labels-idx1-ubyte.gz"), new UrlSource("http://yann.lecun.com/exdb/mnist/train-labels-idx1-ubyte.gz"))));
			IRecordExtractor mnistTargetExtractor = mnistTargetReader.Extractor("targets", new[] { 0L }, new[] { 1L }).Preprocess(new OneHotPreprocessor(minValue: 0, maxValue: 9));

			IDataset dataset = new ExtractedDataset("mnist", ExtractedDataset.BlockSizeAuto, false, mnistImageExtractor, mnistTargetExtractor);
			ITrainer trainer = sigma.CreateTrainer("test");

			trainer.Network = new Network();
			trainer.Network.Architecture = InputLayer.Construct(28, 28)
											+ FullyConnectedLayer.Construct(28 * 28)
											+ FullyConnectedLayer.Construct(28 * 28)
											+ FullyConnectedLayer.Construct(10)
											+ OutputLayer.Construct(10)
											+ SoftMaxCrossEntropyCostLayer.Construct();
			trainer.Network = Serialisation.ReadBinaryFileIfExists("mnist.sgnet", trainer.Network);
			trainer.TrainingDataIterator = new MinibatchIterator(100, dataset);
			trainer.AddNamedDataIterator("validation", new UndividedIterator(dataset));
			trainer.Optimiser = new GradientDescentOptimiser(learningRate: 0.01);
			trainer.Operator = new CpuSinglethreadedOperator();

			trainer.AddInitialiser("*.weights", new GaussianInitialiser(standardDeviation: 0.1));
			trainer.AddInitialiser("*.bias*", new GaussianInitialiser(standardDeviation: 0.05));

			trainer.AddLocalHook(new TargetMaximisationHook(TimeStep.Every(1, TimeScale.Iteration), trainer.Operator.Handler.NDArray(ArrayUtils.OneHot(1, 10), 10)));
			trainer.AddLocalHook(new AccumulatedValueReporterHook("optimiser.cost_total", TimeStep.Every(1, TimeScale.Epoch), reportEpochIteration: true));
			trainer.AddLocalHook(new ValueReporterHook("optimiser.cost_total", TimeStep.Every(1, TimeScale.Iteration), reportEpochIteration: true)
				.On(new ExtremaCriteria("optimiser.cost_total", ExtremaTarget.Min)));
			trainer.AddLocalHook(new DiskSaviorHook<INetwork>("network.self", Namers.Static("mnist.sgnet"), verbose: true)
				.On(new ExtremaCriteria("optimiser.cost_total", ExtremaTarget.Min)));

			var validationTimeStep = TimeStep.Every(1, TimeScale.Epoch);

			trainer.AddHook(new ValidationAccuracyReporter("validation", validationTimeStep, tops: new[] { 1, 2, 3 }));
			trainer.AddHook(new StopTrainingHook(new ThresholdCriteria("shared.validation_accuracy_top1", ComparisonTarget.GreaterThanEquals, 0.9), validationTimeStep));
			trainer.AddHook(new StopTrainingHook(atEpoch: 500));

			sigma.Run();
		}

		private static void SampleCachedFastIteration()
		{
			SigmaEnvironment sigma = SigmaEnvironment.Create("test");

			IDataSource dataSource = new CompressedSource(new MultiSource(new FileSource("train-images-idx3-ubyte.gz"), new UrlSource("http://yann.lecun.com/exdb/mnist/train-images-idx3-ubyte.gz")));

			ByteRecordReader mnistImageReader = new ByteRecordReader(headerLengthBytes: 16, recordSizeBytes: 28 * 28, source: dataSource);
			IRecordExtractor mnistImageExtractor = mnistImageReader.Extractor("inputs", new[] { 0L, 0L }, new[] { 28L, 28L }).Preprocess(new NormalisingPreprocessor(0, 255));

			IDataset dataset = new ExtractedDataset("mnist-training", ExtractedDataset.BlockSizeAuto, mnistImageExtractor);
			IDataset[] slices = dataset.SplitRecordwise(0.8, 0.2);
			IDataset trainingData = slices[0];

			Stopwatch stopwatch = Stopwatch.StartNew();

			IDataIterator iterator = new MinibatchIterator(10, trainingData);
			foreach (var block in iterator.Yield(new CpuFloat32Handler(), sigma))
			{
				//PrintFormattedBlock(block, PrintUtils.AsciiGreyscalePalette);
			}

			Console.Write("\nFirst iteration took " + stopwatch.Elapsed + "\n+=+ Iterating over dataset again +=+ Dramatic pause...");

			ArrayUtils.Range(1, 10).ToList().ForEach(i =>
			{
				Thread.Sleep(500);
				Console.Write(".");
			});

			stopwatch.Restart();

			foreach (var block in iterator.Yield(new CpuFloat32Handler(), sigma))
			{
				//PrintFormattedBlock(block, PrintUtils.AsciiGreyscalePalette);
			}

			Console.WriteLine("Second iteration took " + stopwatch.Elapsed);
		}

		private static void SampleDotProduct()
		{
			IComputationHandler handler = new CpuFloat32Handler();

			INDArray a = handler.NDArray(ArrayUtils.Range(1, 6), 3, 2);
			INDArray b = handler.NDArray(ArrayUtils.Range(1, 6), 2, 3);

			Console.WriteLine("a = " + ArrayUtils.ToString(a, (ADNDArray<float>.ToStringElement)null, 0, true));
			Console.WriteLine("b = " + ArrayUtils.ToString(b, (ADNDArray<float>.ToStringElement)null, 0, true));

			INDArray c = handler.Dot(a, b);

			Console.WriteLine("c = " + ArrayUtils.ToString(c, (ADNDArray<float>.ToStringElement)null, 0, true));
		}

		private static void SampleNetworkMerging()
		{
			SigmaEnvironment sigma = SigmaEnvironment.Create("merge_test");

			ITrainer[] trainers = new ITrainer[3];
			int[] constantValues = { 2, 10, 70 };

			//INetworkMerger merger = new WeightedNetworkMerger(10d, 10d, 1d);
			INetworkMerger merger = new AverageNetworkMerger();
			IComputationHandler handler = new CpuFloat32Handler();

			for (int i = 0; i < trainers.Length; i++)
			{
				trainers[i] = sigma.CreateTrainer($"MergeTrainer{i}");
				trainers[i].Network = new Network($"{i}");
				trainers[i].Network.Architecture = InputLayer.Construct(2, 2) + ElementwiseLayer.Construct(2 * 2) + OutputLayer.Construct(2);

				trainers[i].AddInitialiser("*.weights", new ConstantValueInitialiser(constantValues[i]));

				trainers[i].Operator = new CpuMultithreadedOperator(5);
				trainers[i].Initialise(handler);
			}

			foreach (ITrainer trainer in trainers)
			{
				Console.WriteLine(trainer.Network.Registry);
			}

			merger.AddMergeEntry("layers.*.weights");
			merger.Merge(trainers[1].Network, trainers[2].Network, handler);

			Console.WriteLine("*******************");
			foreach (ITrainer trainer in trainers)
			{
				Console.WriteLine(trainer.Network.Registry);
			}
		}

		private static void SampleNetworkArchitecture()
		{
			SigmaEnvironment sigma = SigmaEnvironment.Create("test");

			IComputationHandler handler = new CpuFloat32Handler();
			ITrainer trainer = sigma.CreateTrainer("test_trainer");
			trainer.Network = new Network();
			trainer.Network.Architecture = InputLayer.Construct(2, 2) +
											ElementwiseLayer.Construct(2 * 2) +
											FullyConnectedLayer.Construct(2) +
											2 * (FullyConnectedLayer.Construct(4) + FullyConnectedLayer.Construct(2)) +
											OutputLayer.Construct(2);
			trainer.Network = (INetwork)trainer.Network.DeepCopy();

			trainer.Operator = new CpuMultithreadedOperator(10);

			trainer.AddInitialiser("*.weights", new GaussianInitialiser(standardDeviation: 0.1f));
			trainer.AddInitialiser("*.bias*", new GaussianInitialiser(standardDeviation: 0.01f, mean: 0.03f));
			trainer.Initialise(handler);

			trainer.Network = (INetwork)trainer.Network.DeepCopy();

			Console.WriteLine(trainer.Network.Registry);

			IRegistryResolver resolver = new RegistryResolver(trainer.Network.Registry);

			Console.WriteLine("===============");
			object[] weights = resolver.ResolveGet<object>("layers.*.weights");
			Console.WriteLine(string.Join("\n", weights));
			Console.WriteLine("===============");



			//foreach (ILayerBuffer buffer in trainer.Network.YieldLayerBuffersOrdered())
			//{
			//      Console.WriteLine(buffer.Layer.Name + ": ");

			//      Console.WriteLine("inputs:");
			//      foreach (string input in buffer.Inputs.Keys)
			//      {
			//              Console.WriteLine($"\t{input}: {buffer.Inputs[input].GetHashCode()}");
			//      }

			//      Console.WriteLine("outputs:");
			//      foreach (string output in buffer.Outputs.Keys)
			//      {
			//              Console.WriteLine($"\t{output}: {buffer.Outputs[output].GetHashCode()}");
			//      }
			//}
		}

		private static void SampleAutomaticDifferentiation()
		{
			IComputationHandler handler = new CpuFloat32Handler();

			uint traceTag = handler.BeginTrace();

			INDArray array = handler.NDArray(ArrayUtils.Range(1, 6), 2, 3);
			INumber a = handler.Number(-1.0f), b = handler.Number(3.0f);

			INumber c = handler.Trace(handler.Add(a, b), traceTag);
			INumber d = handler.Multiply(c, 2);
			INumber e = handler.Add(d, handler.Add(c, 3));
			INumber f = handler.SquareRoot(e);

			array = handler.Multiply(array, f);

			INumber cost = handler.Divide(handler.Sum(array), array.Length);

			Console.WriteLine("cost: " + cost);

			handler.ComputeDerivativesTo(cost);

			Console.WriteLine(array);
			Console.WriteLine("f: " + handler.GetDerivative(f));
			Console.WriteLine("e: " + handler.GetDerivative(e));
			Console.WriteLine("d: " + handler.GetDerivative(d));
			Console.WriteLine("c: " + handler.GetDerivative(c));
			Console.WriteLine("a: " + handler.GetDerivative(array));

			handler.ComputeDerivativesTo(f);

			Console.WriteLine("f: " + handler.GetDerivative(f));
			Console.WriteLine("e: " + handler.GetDerivative(e));
			Console.WriteLine("d: " + handler.GetDerivative(d));
			Console.WriteLine("c: " + handler.GetDerivative(c));
			Console.WriteLine("a: " + handler.GetDerivative(array));
		}

		private static void SampleLoadExtractIterate()
		{
			SigmaEnvironment sigma = SigmaEnvironment.Create("test");

			sigma.Prepare();

			//var irisReader = new CsvRecordReader(new MultiSource(new FileSource("iris.data"), new UrlSource("http://archive.ics.uci.edu/ml/machine-learning-databases/iris/iris.data")));
			//IRecordExtractor irisExtractor = irisReader.Extractor("inputs2", new[] { 0, 3 }, "targets2", 4).AddValueMapping(4, "Iris-setosa", "Iris-versicolor", "Iris-virginica");
			//irisExtractor = irisExtractor.Preprocess(new OneHotPreprocessor(sectionName: "targets2", minValue: 0, maxValue: 2), new NormalisingPreprocessor(sectionNames: "inputs2", minInputValue: 0, maxInputValue: 6));

			ByteRecordReader mnistImageReader = new ByteRecordReader(headerLengthBytes: 16, recordSizeBytes: 28 * 28, source: new CompressedSource(new MultiSource(new FileSource("train-images-idx3-ubyte.gz"), new UrlSource("http://yann.lecun.com/exdb/mnist/train-images-idx3-ubyte.gz"))));
			IRecordExtractor mnistImageExtractor = mnistImageReader.Extractor("inputs", new[] { 0L, 0L }, new[] { 28L, 28L }).Preprocess(new NormalisingPreprocessor(0, 255));

			ByteRecordReader mnistTargetReader = new ByteRecordReader(headerLengthBytes: 8, recordSizeBytes: 1, source: new CompressedSource(new MultiSource(new FileSource("train-labels-idx1-ubyte.gz"), new UrlSource("http://yann.lecun.com/exdb/mnist/train-labels-idx1-ubyte.gz"))));
			IRecordExtractor mnistTargetExtractor = mnistTargetReader.Extractor("targets", new[] { 0L }, new[] { 1L }).Preprocess(new OneHotPreprocessor(minValue: 0, maxValue: 9));

			IComputationHandler handler = new CpuFloat32Handler();

			ExtractedDataset dataset = new ExtractedDataset("mnist-training", ExtractedDataset.BlockSizeAuto, mnistImageExtractor, mnistTargetExtractor);
			IDataset[] slices = dataset.SplitRecordwise(0.8, 0.2);
			IDataset trainingData = slices[0];
			IDataset validationData = slices[1];

			MinibatchIterator trainingIterator = new MinibatchIterator(1, trainingData);
			MinibatchIterator validationIterator = new MinibatchIterator(1, validationData);

			while (true)
			{
				foreach (var block in trainingIterator.Yield(handler, sigma))
				{
					Thread.Sleep(100);

					PrintFormattedBlock(block, PrintUtils.AsciiGreyscalePalette);

					Thread.Sleep(1000);
				}
			}

			//Random random = new Random();
			//INDArray array = new ADNDArray<float>(3, 1, 2, 2);

			//new GaussianInitialiser(0.05, 0.05).Initialise(array, Handler, random);

			//Console.WriteLine(array);

			//new ConstantValueInitialiser(1).Initialise(array, Handler, random);

			//Console.WriteLine(array);

			//dataset.InvalidateAndClearCaches();
		}

		private static void PrintFormatted(INDArray array, char[] palette)
		{
			string blockString = ArrayUtils.ToString<float>(array, e => palette[(int)(e * (palette.Length - 1))].ToString(), maxDimensionNewLine: 0, printSeperator: false);

			Console.WriteLine(blockString);
		}

		private static void PrintFormattedBlock(IDictionary<string, INDArray> block, char[] palette)
		{
			foreach (string name in block.Keys)
			{
				string blockString = ArrayUtils.ToString<float>(block[name], e => palette[(int)(e * (palette.Length - 1))].ToString(), maxDimensionNewLine: 0, printSeperator: false);

				Console.WriteLine($"[{name}]=\n" + blockString);
			}
		}
	}
}<|MERGE_RESOLUTION|>--- conflicted
+++ resolved
@@ -44,12 +44,8 @@
 			SigmaEnvironment.EnableLogging(xml: true);
 			SigmaEnvironment.Globals["web_proxy"] = WebUtils.GetProxyFromFileOrDefault(".customproxy");
 
-<<<<<<< HEAD
 			SampleMnist();
-=======
-            SampleIris();
->>>>>>> fcc87a10
-
+			
 			Console.WriteLine("Program ended, waiting for termination, press any key...");
 			Console.ReadKey();
 		}
@@ -134,11 +130,7 @@
 
 			sigma.AddTrainer(trainer);
 
-<<<<<<< HEAD
-			sigma.AddMonitor(new HttpMonitor("http://localhost:8080/sigma/"));
-=======
-            sigma.AddMonitor(new HttpMonitor("http://+:80/sigma/"));
->>>>>>> fcc87a10
+			sigma.AddMonitor(new HttpMonitor("http://+:80/sigma/"));
 
 			sigma.PrepareAndRun();
 		}
