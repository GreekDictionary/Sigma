﻿/* 
MIT License

Copyright (c) 2016-2017 Florian Cäsar, Michael Plainer

For full license see LICENSE in the root directory of this project. 
*/

using System;
using System.Net;
using System.Text;
using System.Threading;
using log4net;
using log4net.Appender;
using log4net.Core;
using log4net.Filter;
using log4net.Repository.Hierarchy;
using Sigma.Core.Utils;

namespace Sigma.Core.Monitors
{
<<<<<<< HEAD
	/// <summary>
	/// An HTTP monitor that visualises a sigma environment on a website.
	/// </summary>
	public class HttpMonitor : IMonitor
	{
		private readonly ILog _logger = LogManager.GetLogger(System.Reflection.MethodBase.GetCurrentMethod().DeclaringType);

		/// <summary>
		/// The sigma environment associated with this monitor.
		/// </summary>
		public SigmaEnvironment Sigma { get; set; }
		/// <inheritdoc />
		public IRegistry Registry { get; set; }

		private HttpListener _listener;
		private readonly string[] _uriPrefixes;
		private MemoryAppender _memoryAppender;

		/// <summary>
		/// Create an HTTP monitor with a certain list of URI prefixes under which it will be available.
		/// 
		/// In non-priveleged execution mode, the http monitor is not allowed to run on a port smaller than 1023 or on any other IP except localhost.
		/// In order to run on port 80 and available in the network execute the following command in windows cmd: netsh http add urlacl url="http://+:80" user=everyone
		/// </summary>
		/// <param name="uriPrefixes">The URI prefixes.
		/// </param>
		public HttpMonitor(params string[] uriPrefixes)
		{
			if (uriPrefixes == null) throw new ArgumentNullException(nameof(uriPrefixes));
			if (uriPrefixes.Length == 0) throw new ArgumentException($"There must be > 0 prefixes but none were given.");

			_uriPrefixes = uriPrefixes;
		}

		/// <summary>
		/// This function will be called before the start of the monitor.
		/// </summary>
		public void Initialise()
		{
			_listener = new HttpListener();

			foreach (string uriPrefix in _uriPrefixes)
			{
				_listener.Prefixes.Add(uriPrefix);
			}

			_memoryAppender = new MemoryAppender();
			_memoryAppender.AddFilter(new LevelRangeFilter { LevelMin = Level.Info, LevelMax = Level.Fatal });

			((Hierarchy)LogManager.GetRepository()).Root.AddAppender(_memoryAppender);
		}

		/// <summary>
		/// Start this <see cref="IMonitor"/>.
		/// If the <see cref="IMonitor"/> runs in a new <see cref="System.Threading.Thread"/>, this function should block until the monitor is completely up and running. 
		/// </summary>
		public void Start()
		{
			Thread listeningThread = new Thread(() =>
			{
				_listener.Start();

				_logger.Info($"Started HTTP monitor, listening on URI prefixes {string.Join(", ", _uriPrefixes)}...");

				try
				{
					string responseStaticHeader = $"<head>" +
											 $" <meta name=\"viewport\" content=\"width=device-width, initial-scale=1.0\">" +
											 $" <title>Sigma:{Sigma.Name}</title>" +
											 $" <style>" +
											 @"   * {font-family: 'Lucida Console';}" +
											 @"   body {background-color: 36474F; color: #EEEEEE;}" +
											 @"   a {color: #CCCCCC;}" +
											 @"   .meta {margin-top: 1rem; margin-bottom: 2rem;}" +
											 @"   .meta > table {width: 65%; margin: auto; font-size: 18px; }" +
											 @"   .console {background-color: 232D33; width: 65%; height: 80%; margin: auto; overflow-y: scroll; overflow-x: hidden; }" +
											 @"   .console {border: 1px solid grey;}" +
											 @"   .console > table {border-spacing: 0.5rem 0rem;}" +
											 @"   .console > table > tbody > tr {line-height: 95%; font-size: 13px; padding-bottom: 0.4rem; padding-top: 0.4rem; margin-top: 0rem; margin-bottom: 0rem; cursor: default;}" +
											 @"   .console > table > tbody > tr:hover {background-color: 3B4C56;}" +
											 @"   ::selection {background-color: 1B2428;}" +
											 @"   .footer {color: #CCCCCC; font-size: 13px; text-align: center; position: absolute; right: 0; bottom: 0; left: 0; padding: 1rem}" +
											 @"   @media (max-width: 50rem) {" +
											 @"    .console {width: 100%; overflow-x: scroll}" +
											 @"    .footer {display: none;}" +
											 @"   }" +
											 @"   " +
											 @"   " +
											 $" </style>" +
											 $"</head>";

					string responseStaticConsoleBegin = $"<div class=\"console\"><table>";
					string responseStaticConsoleEnd = $"</table></div>";

					while (_listener.IsListening)
					{
						ThreadPool.QueueUserWorkItem(c =>
						{
							HttpListenerContext context = c as HttpListenerContext;

							if (context == null)
							{
								_logger.Warn($"Received invalid context data, unable to handle client request...");

								return;
							}

							try
							{
								string responseDynamicMeta = $"<div class=\"meta\">" +
															 $"  <table>" +
															 $"     <caption><b>Sigma Remote HTTP Monitor</b></caption>" +
															 $"     <tr><td>Environment:</td><td>{Sigma.Name}</td></tr>" +
															 $"     <tr><td>Active Trainers ({Sigma.RunningOperatorsByTrainer.Count}):</td><td>{string.Join(", ", Sigma.RunningOperatorsByTrainer.Keys)}</td></tr>" +
															 $"  </table>" +
															 $"</div>";

								const string responseDynamicConsoleItem = "<tr><td>{0:T}</td><td>{1}</td><td>[{2}]</td><td>{3}</td><td>{4}</td></tr>";
								string responseDynamicFooter = $"<div class=\"footer\">" +
															   $"<a href=\"javascript:window.location.href=window.location.href\">refresh</a><br>" +
															   $"generated {DateTime.Now:G}" +
															   $"</div>";

								StringBuilder builder = new StringBuilder();
								builder.Append("<html>");
								builder.Append(responseStaticHeader);
								builder.Append(responseDynamicMeta);
								builder.Append(responseStaticConsoleBegin);

								foreach (LoggingEvent loggingEvent in _memoryAppender.GetEvents())
								{
									string loggerName = loggingEvent.LoggerName.Substring(loggingEvent.LoggerName.LastIndexOf(".", StringComparison.Ordinal) + 1);

									builder.Append(string.Format(responseDynamicConsoleItem, loggingEvent.TimeStamp, loggingEvent.Level.Name,
										loggingEvent.ThreadName, loggerName, loggingEvent.MessageObject.ToString()));
								}

								builder.Append(responseStaticConsoleEnd);
								builder.Append(responseDynamicFooter);
								builder.Append("</html>");

								byte[] buffer = Encoding.UTF8.GetBytes(builder.ToString());
								context.Response.ContentLength64 = buffer.Length;
								context.Response.OutputStream.Write(buffer, 0, buffer.Length);
							}
							catch (Exception e)
							{
								_logger.Error($"Error occured while processing HTTP monitor client request: " + e, e);
							}
							finally
							{
								context.Response.OutputStream.Close();
							}
						}, _listener.GetContext());
					}
				}
				catch (Exception e)
				{
					_logger.Error($"Error occured while processing HTTP monitor: " + e, e);
				}
			});

			listeningThread.Start();
		}

		/// <summary>
		/// Signal this <see cref="IMonitor"/> to stop. This method should call dispose.
		/// This could for example stop the Sigma learning process (if mandatory), or clear up registry entries, resources ...
		/// </summary>
		public void SignalStop()
		{
			_listener.Stop();
			_listener.Close();

			_logger.Info($"Stopped HTTP monitor.");
		}

		/// <summary>Performs application-defined tasks associated with freeing, releasing, or resetting unmanaged resources.</summary>
		public void Dispose()
		{
		}
	}
=======
    /// <summary>
    /// An HTTP monitor that visualises a sigma environment on a website.
    /// </summary>
    public class HttpMonitor : IMonitor
    {
        private readonly ILog _logger = LogManager.GetLogger(System.Reflection.MethodBase.GetCurrentMethod().DeclaringType);

        /// <summary>
        /// The sigma environment associated with this monitor.
        /// </summary>
        public SigmaEnvironment Sigma { get; set; }
        /// <inheritdoc />
        public IRegistry Registry { get; set; }

        private HttpListener _listener;
        private readonly string[] _uriPrefixes;
        private MemoryAppender _memoryAppender;

        /// <summary>
        /// Create an HTTP monitor with a certain list of URI prefixes under which it will be available.
        /// </summary>
        /// <param name="uriPrefixes">The URI prefixes.</param>
        public HttpMonitor(params string[] uriPrefixes)
        {
            if (uriPrefixes == null) throw new ArgumentNullException(nameof(uriPrefixes));
            if (uriPrefixes.Length == 0) throw new ArgumentException($"There must be > 0 prefixes but none were given.");

            _uriPrefixes = uriPrefixes;
        }

        /// <summary>
        /// This function will be called before the start of the monitor.
        /// </summary>
        public void Initialise()
        {
            _listener = new HttpListener();

            foreach (string uriPrefix in _uriPrefixes)
            {
                _listener.Prefixes.Add(uriPrefix);
            }

            _memoryAppender = new MemoryAppender();
            _memoryAppender.AddFilter(new LevelRangeFilter { LevelMin = Level.Info, LevelMax = Level.Fatal });

            ((Hierarchy)LogManager.GetRepository()).Root.AddAppender(_memoryAppender);
        }

        /// <summary>
        /// Start this <see cref="IMonitor"/>.
        /// If the <see cref="IMonitor"/> runs in a new <see cref="System.Threading.Thread"/>, this function should block until the monitor is completely up and running. 
        /// </summary>
        public void Start()
        {
            Thread listeningThread = new Thread(() =>
            {
                _listener.Start();

                _logger.Info($"Started HTTP monitor, listening on URI prefixes {string.Join(", ", _uriPrefixes)}...");

                try
                {
                    string responseStaticHeader = $"<head>" +
                                             $" <title>Sigma:{Sigma.Name}</title>" +
                                             $" <style>" +
                                             @"   * {font-family: 'Lucida Console';}" +
                                             @"   body {background-color: 36474F; color: #EEEEEE;}" +
                                             @"   a {color: #CCCCCC;}" +
                                             @"   .meta {margin-top: 1rem; margin-bottom: 2rem;}" +
                                             @"   .meta > table {width: 65%; margin: auto; font-size: 18px; }" +
                                             @"   .console {background-color: 232D33; width: 65%; height: 80%; margin: auto; overflow-y: scroll; overflow-x: hidden; }" +
                                             @"   .console {border: 1px solid grey;}" +
                                             @"   .console > table {border-spacing: 0.5rem 0rem;}" +
                                             @"   .console > table > tbody > tr {line-height: 95%; font-size: 13px; padding-bottom: 0.4rem; padding-top: 0.4rem; margin-top: 0rem; margin-bottom: 0rem; cursor: default;}" +
                                             @"   .console > table > tbody > tr:hover {background-color: 3B4C56;}" +
                                             @"   ::selection {background-color: 1B2428;}" +
                                             @"   ::-webkit-scrollbar { height: 12px; width: 16px; background: #1B2428; } " +
                                             @"   ::-webkit-scrollbar-thumb { background: #3B4C56; } " +
                                             @"   ::-webkit-scrollbar-corner { background: #000; }" +
                                             @"   .footer {color: #CCCCCC; font-size: 13px; text-align: center; position: absolute; right: 0; bottom: 0; left: 0; padding: 1rem}" +
                                             @"   " +
                                             @"   " +
                                             $" </style>" +
                                             $"</head>";

                    string responseStaticConsoleBegin = $"<div class=\"console\"><table>";
                    string responseStaticConsoleEnd = $"</table></div>";

                    while (_listener.IsListening)
                    {
                        ThreadPool.QueueUserWorkItem(c =>
                        {
                            var context = c as HttpListenerContext;

                            if (context == null)
                            {
                                _logger.Warn($"Received invalid context data, unable to handle client request...");

                                return;
                            }

                            try
                            {
                                string responseDynamicMeta = $"<div class=\"meta\">" +
                                                             $"  <table>" +
                                                             $"     <caption><b>Sigma Remote HTTP Monitor</b></caption>" +
                                                             $"     <tr><td>Environment:</td><td>{Sigma.Name}</td></tr>" +
                                                             $"     <tr><td>Active Trainers ({Sigma.RunningOperatorsByTrainer.Count}):</td><td>{string.Join(", ", Sigma.RunningOperatorsByTrainer.Keys)}</td></tr>" +
                                                             $"  </table>" +
                                                             $"</div>";

                                string responseDynamicConsoleItem = "<tr><td>{0:T}</td><td>{1}</td><td>[{2}]</td><td>{3}</td><td>{4}</td></tr>";
                                string responseDynamicFooter = $"<div class=\"footer\">" +
                                                               $"<a href=\"javascript:window.location.href=window.location.href\">refresh</a><br>" +
                                                               $"generated {DateTime.Now:G}" +
                                                               $"</div>";

                                StringBuilder builder = new StringBuilder();
                                builder.Append("<html>");
                                builder.Append(responseStaticHeader);
                                builder.Append(responseDynamicMeta);
                                builder.Append(responseStaticConsoleBegin);

                                foreach (LoggingEvent loggingEvent in _memoryAppender.GetEvents())
                                {
                                    string loggerName = loggingEvent.LoggerName.Substring(loggingEvent.LoggerName.LastIndexOf(".", StringComparison.Ordinal) + 1);

                                    builder.Append(string.Format(responseDynamicConsoleItem, loggingEvent.TimeStamp, loggingEvent.Level.Name,
                                        loggingEvent.ThreadName, loggerName, loggingEvent.MessageObject.ToString()));
                                }

                                builder.Append(responseStaticConsoleEnd);
                                builder.Append(responseDynamicFooter);
                                builder.Append("</html>");

                                byte[] buffer = Encoding.UTF8.GetBytes(builder.ToString());
                                context.Response.ContentLength64 = buffer.Length;
                                context.Response.OutputStream.Write(buffer, 0, buffer.Length);
                            }
                            catch (Exception e)
                            {
                                _logger.Error($"Error occured while processing HTTP monitor client request: " + e, e);
                            }
                            finally
                            {
                                context.Response.OutputStream.Close();
                            }
                        }, _listener.GetContext());
                    }
                }
                catch (Exception e)
                {
                    _logger.Error($"Error occured while processing HTTP monitor: " + e, e);
                }
            });

            listeningThread.Start();
        }

        /// <summary>
        /// Signal this <see cref="IMonitor"/> to stop. This method should call dispose.
        /// This could for example stop the Sigma learning process (if mandatory), or clear up registry entries, resources ...
        /// </summary>
        public void SignalStop()
        {
            _listener.Stop();
            _listener.Close();

            _logger.Info($"Stopped HTTP monitor.");
        }

        /// <summary>Performs application-defined tasks associated with freeing, releasing, or resetting unmanaged resources.</summary>
        public void Dispose()
        {
        }
    }
>>>>>>> 973ee090
}<|MERGE_RESOLUTION|>--- conflicted
+++ resolved
@@ -19,7 +19,6 @@
 
 namespace Sigma.Core.Monitors
 {
-<<<<<<< HEAD
 	/// <summary>
 	/// An HTTP monitor that visualises a sigma environment on a website.
 	/// </summary>
@@ -74,7 +73,7 @@
 
 		/// <summary>
 		/// Start this <see cref="IMonitor"/>.
-		/// If the <see cref="IMonitor"/> runs in a new <see cref="System.Threading.Thread"/>, this function should block until the monitor is completely up and running. 
+		/// If the <see cref="IMonitor"/> runs in a new <see cref="Thread"/>, this function should block until the monitor is completely up and running. 
 		/// </summary>
 		public void Start()
 		{
@@ -101,6 +100,9 @@
 											 @"   .console > table > tbody > tr {line-height: 95%; font-size: 13px; padding-bottom: 0.4rem; padding-top: 0.4rem; margin-top: 0rem; margin-bottom: 0rem; cursor: default;}" +
 											 @"   .console > table > tbody > tr:hover {background-color: 3B4C56;}" +
 											 @"   ::selection {background-color: 1B2428;}" +
+											 @"   ::-webkit-scrollbar { height: 12px; width: 16px; background: #1B2428; } " +
+											 @"   ::-webkit-scrollbar-thumb { background: #3B4C56; } " +
+											 @"   ::-webkit-scrollbar-corner { background: #000; }" +
 											 @"   .footer {color: #CCCCCC; font-size: 13px; text-align: center; position: absolute; right: 0; bottom: 0; left: 0; padding: 1rem}" +
 											 @"   @media (max-width: 50rem) {" +
 											 @"    .console {width: 100%; overflow-x: scroll}" +
@@ -202,182 +204,4 @@
 		{
 		}
 	}
-=======
-    /// <summary>
-    /// An HTTP monitor that visualises a sigma environment on a website.
-    /// </summary>
-    public class HttpMonitor : IMonitor
-    {
-        private readonly ILog _logger = LogManager.GetLogger(System.Reflection.MethodBase.GetCurrentMethod().DeclaringType);
-
-        /// <summary>
-        /// The sigma environment associated with this monitor.
-        /// </summary>
-        public SigmaEnvironment Sigma { get; set; }
-        /// <inheritdoc />
-        public IRegistry Registry { get; set; }
-
-        private HttpListener _listener;
-        private readonly string[] _uriPrefixes;
-        private MemoryAppender _memoryAppender;
-
-        /// <summary>
-        /// Create an HTTP monitor with a certain list of URI prefixes under which it will be available.
-        /// </summary>
-        /// <param name="uriPrefixes">The URI prefixes.</param>
-        public HttpMonitor(params string[] uriPrefixes)
-        {
-            if (uriPrefixes == null) throw new ArgumentNullException(nameof(uriPrefixes));
-            if (uriPrefixes.Length == 0) throw new ArgumentException($"There must be > 0 prefixes but none were given.");
-
-            _uriPrefixes = uriPrefixes;
-        }
-
-        /// <summary>
-        /// This function will be called before the start of the monitor.
-        /// </summary>
-        public void Initialise()
-        {
-            _listener = new HttpListener();
-
-            foreach (string uriPrefix in _uriPrefixes)
-            {
-                _listener.Prefixes.Add(uriPrefix);
-            }
-
-            _memoryAppender = new MemoryAppender();
-            _memoryAppender.AddFilter(new LevelRangeFilter { LevelMin = Level.Info, LevelMax = Level.Fatal });
-
-            ((Hierarchy)LogManager.GetRepository()).Root.AddAppender(_memoryAppender);
-        }
-
-        /// <summary>
-        /// Start this <see cref="IMonitor"/>.
-        /// If the <see cref="IMonitor"/> runs in a new <see cref="System.Threading.Thread"/>, this function should block until the monitor is completely up and running. 
-        /// </summary>
-        public void Start()
-        {
-            Thread listeningThread = new Thread(() =>
-            {
-                _listener.Start();
-
-                _logger.Info($"Started HTTP monitor, listening on URI prefixes {string.Join(", ", _uriPrefixes)}...");
-
-                try
-                {
-                    string responseStaticHeader = $"<head>" +
-                                             $" <title>Sigma:{Sigma.Name}</title>" +
-                                             $" <style>" +
-                                             @"   * {font-family: 'Lucida Console';}" +
-                                             @"   body {background-color: 36474F; color: #EEEEEE;}" +
-                                             @"   a {color: #CCCCCC;}" +
-                                             @"   .meta {margin-top: 1rem; margin-bottom: 2rem;}" +
-                                             @"   .meta > table {width: 65%; margin: auto; font-size: 18px; }" +
-                                             @"   .console {background-color: 232D33; width: 65%; height: 80%; margin: auto; overflow-y: scroll; overflow-x: hidden; }" +
-                                             @"   .console {border: 1px solid grey;}" +
-                                             @"   .console > table {border-spacing: 0.5rem 0rem;}" +
-                                             @"   .console > table > tbody > tr {line-height: 95%; font-size: 13px; padding-bottom: 0.4rem; padding-top: 0.4rem; margin-top: 0rem; margin-bottom: 0rem; cursor: default;}" +
-                                             @"   .console > table > tbody > tr:hover {background-color: 3B4C56;}" +
-                                             @"   ::selection {background-color: 1B2428;}" +
-                                             @"   ::-webkit-scrollbar { height: 12px; width: 16px; background: #1B2428; } " +
-                                             @"   ::-webkit-scrollbar-thumb { background: #3B4C56; } " +
-                                             @"   ::-webkit-scrollbar-corner { background: #000; }" +
-                                             @"   .footer {color: #CCCCCC; font-size: 13px; text-align: center; position: absolute; right: 0; bottom: 0; left: 0; padding: 1rem}" +
-                                             @"   " +
-                                             @"   " +
-                                             $" </style>" +
-                                             $"</head>";
-
-                    string responseStaticConsoleBegin = $"<div class=\"console\"><table>";
-                    string responseStaticConsoleEnd = $"</table></div>";
-
-                    while (_listener.IsListening)
-                    {
-                        ThreadPool.QueueUserWorkItem(c =>
-                        {
-                            var context = c as HttpListenerContext;
-
-                            if (context == null)
-                            {
-                                _logger.Warn($"Received invalid context data, unable to handle client request...");
-
-                                return;
-                            }
-
-                            try
-                            {
-                                string responseDynamicMeta = $"<div class=\"meta\">" +
-                                                             $"  <table>" +
-                                                             $"     <caption><b>Sigma Remote HTTP Monitor</b></caption>" +
-                                                             $"     <tr><td>Environment:</td><td>{Sigma.Name}</td></tr>" +
-                                                             $"     <tr><td>Active Trainers ({Sigma.RunningOperatorsByTrainer.Count}):</td><td>{string.Join(", ", Sigma.RunningOperatorsByTrainer.Keys)}</td></tr>" +
-                                                             $"  </table>" +
-                                                             $"</div>";
-
-                                string responseDynamicConsoleItem = "<tr><td>{0:T}</td><td>{1}</td><td>[{2}]</td><td>{3}</td><td>{4}</td></tr>";
-                                string responseDynamicFooter = $"<div class=\"footer\">" +
-                                                               $"<a href=\"javascript:window.location.href=window.location.href\">refresh</a><br>" +
-                                                               $"generated {DateTime.Now:G}" +
-                                                               $"</div>";
-
-                                StringBuilder builder = new StringBuilder();
-                                builder.Append("<html>");
-                                builder.Append(responseStaticHeader);
-                                builder.Append(responseDynamicMeta);
-                                builder.Append(responseStaticConsoleBegin);
-
-                                foreach (LoggingEvent loggingEvent in _memoryAppender.GetEvents())
-                                {
-                                    string loggerName = loggingEvent.LoggerName.Substring(loggingEvent.LoggerName.LastIndexOf(".", StringComparison.Ordinal) + 1);
-
-                                    builder.Append(string.Format(responseDynamicConsoleItem, loggingEvent.TimeStamp, loggingEvent.Level.Name,
-                                        loggingEvent.ThreadName, loggerName, loggingEvent.MessageObject.ToString()));
-                                }
-
-                                builder.Append(responseStaticConsoleEnd);
-                                builder.Append(responseDynamicFooter);
-                                builder.Append("</html>");
-
-                                byte[] buffer = Encoding.UTF8.GetBytes(builder.ToString());
-                                context.Response.ContentLength64 = buffer.Length;
-                                context.Response.OutputStream.Write(buffer, 0, buffer.Length);
-                            }
-                            catch (Exception e)
-                            {
-                                _logger.Error($"Error occured while processing HTTP monitor client request: " + e, e);
-                            }
-                            finally
-                            {
-                                context.Response.OutputStream.Close();
-                            }
-                        }, _listener.GetContext());
-                    }
-                }
-                catch (Exception e)
-                {
-                    _logger.Error($"Error occured while processing HTTP monitor: " + e, e);
-                }
-            });
-
-            listeningThread.Start();
-        }
-
-        /// <summary>
-        /// Signal this <see cref="IMonitor"/> to stop. This method should call dispose.
-        /// This could for example stop the Sigma learning process (if mandatory), or clear up registry entries, resources ...
-        /// </summary>
-        public void SignalStop()
-        {
-            _listener.Stop();
-            _listener.Close();
-
-            _logger.Info($"Stopped HTTP monitor.");
-        }
-
-        /// <summary>Performs application-defined tasks associated with freeing, releasing, or resetting unmanaged resources.</summary>
-        public void Dispose()
-        {
-        }
-    }
->>>>>>> 973ee090
 }