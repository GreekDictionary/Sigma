--- conflicted
+++ resolved
@@ -226,8 +226,6 @@
 				scoredBoards.Add(new[] { 0, 0, 0, 0, 0, 0, 0, 1, 0 }, new[] { 1, 0, 0 });
 				scoredBoards.Add(new[] { 0, 0, 0, 0, 0, 0, 0, 0, 1 }, new[] { 1, 0, 0 });
 
-<<<<<<< HEAD
-=======
 				scoredBoards.Add(new[] { 1, 0, 0, 0, 1, 0, 0, 0, 1 }, new[] { 0, 0, 1 });
 				scoredBoards.Add(new[] { 0, 0, 0, 0, 1, 0, 0, 0, 1 }, new[] { 0, 1, 0 });
 				scoredBoards.Add(new[] { 1, 0, 0, 0, 1, 0, 0, 0, 0 }, new[] { 0, 1, 0 });
@@ -236,7 +234,6 @@
 				scoredBoards.Add(new[] { 0, 0, 0, 0, 1, 0, 1, 0, 0 }, new[] { 0, 1, 0 });
 				scoredBoards.Add(new[] { 0, 0, 1, 0, 1, 0, 0, 0, 0 }, new[] { 0, 1, 0 });
 
->>>>>>> 6342841a
 				Random rng = new Random();
 
 				var scoredBoardsAsArray = scoredBoards.ToArray().OrderBy(x => rng.Next());
