﻿using System;
using System.Collections.Generic;
using System.Linq;
using System.Text;
using System.Threading.Tasks;

namespace Sigma.Core.Data
{
	/// <summary>
	/// A data type that can be used for data buffers and mathematical operations. Data types are used to define buffer types to use at runtime.
	/// </summary>
	/// <typeparam name="T"></typeparam>
	public interface IDataType
	{
		/// <summary>
		/// The underlying system type of this data type. 
		/// </summary>
		System.Type UnderlyingType { get; }

		/// <summary>
		/// The size of this type in bytes.
		/// </summary>
		int SizeBytes { get; }

		/// <summary>
		/// Creates a generic array with a given length and the underlying type of this data type as type. 
		/// </summary>
		/// <param name="length">The length of the array to create.</param>
		/// <returns>An array with the underlying type of this data type as type and the given length.</returns>
		Array CreateArray(int length);
	}

<<<<<<< HEAD
	/// <summary>
	/// A collection of common data type constants, as used by the internal data handling implementations.
	/// </summary>
	public class DataTypes
=======
	public abstract class DataTypes
>>>>>>> 757f93a5
	{
		public static readonly IDataType FLOAT32 = new DataType<float>(4);
		public static readonly IDataType FLOAT64 = new DataType<double>(8);

		public static readonly IDataType INT8 = new DataType<byte>(1);
		public static readonly IDataType INT16 = new DataType<short>(2);
		public static readonly IDataType INT32 = new DataType<int>(4);
		public static readonly IDataType INT64 = new DataType<long>(8);
	}

<<<<<<< HEAD
	public class DataType<T> : IDataType
	{
		private int sizeBytes;
=======
		public static readonly IDataType<byte> INT8 = new DataType<byte>(1);
		public static readonly IDataType<short> INT16 = new DataType<short>(2);
		public static readonly IDataType<int> INT32 = new DataType<int>(4);
		public static readonly IDataType<long> INT64 = new DataType<long>(8);
	}
>>>>>>> 757f93a5

	public class DataType<T> : DataTypes, IDataType<T>
	{
		public int SizeBytes
		{
			get
			{
				return sizeBytes;
			}
		}

		public Type UnderlyingType
		{
			get;
		} = typeof(T);

		public Array CreateArray(int length)
		{
			return new T[length];
		}

		public DataType(int sizeBytes)
		{
			this.sizeBytes = sizeBytes;
		}
	}
}<|MERGE_RESOLUTION|>--- conflicted
+++ resolved
@@ -30,14 +30,10 @@
 		Array CreateArray(int length);
 	}
 
-<<<<<<< HEAD
 	/// <summary>
 	/// A collection of common data type constants, as used by the internal data handling implementations.
 	/// </summary>
 	public class DataTypes
-=======
-	public abstract class DataTypes
->>>>>>> 757f93a5
 	{
 		public static readonly IDataType FLOAT32 = new DataType<float>(4);
 		public static readonly IDataType FLOAT64 = new DataType<double>(8);
@@ -48,26 +44,11 @@
 		public static readonly IDataType INT64 = new DataType<long>(8);
 	}
 
-<<<<<<< HEAD
 	public class DataType<T> : IDataType
-	{
-		private int sizeBytes;
-=======
-		public static readonly IDataType<byte> INT8 = new DataType<byte>(1);
-		public static readonly IDataType<short> INT16 = new DataType<short>(2);
-		public static readonly IDataType<int> INT32 = new DataType<int>(4);
-		public static readonly IDataType<long> INT64 = new DataType<long>(8);
-	}
->>>>>>> 757f93a5
-
-	public class DataType<T> : DataTypes, IDataType<T>
 	{
 		public int SizeBytes
 		{
-			get
-			{
-				return sizeBytes;
-			}
+			get; private set;
 		}
 
 		public Type UnderlyingType
@@ -82,7 +63,7 @@
 
 		public DataType(int sizeBytes)
 		{
-			this.sizeBytes = sizeBytes;
+			this.SizeBytes = sizeBytes;
 		}
 	}
 }