﻿/* 
MIT License

Copyright (c) 2016-2017 Florian Cäsar, Michael Plainer

For full license see LICENSE in the root directory of this project. 
*/

using System;
using System.Collections.Generic;
using System.Diagnostics;
using System.Linq;
using System.Threading;
using System.Threading.Tasks;
using log4net;
using Sigma.Core.Data.Extractors;
using Sigma.Core.Handlers;
using Sigma.Core.MathAbstract;
using Sigma.Core.Persistence;
using Sigma.Core.Utils;

namespace Sigma.Core.Data.Datasets
{
	/// <summary>
	/// A default implementation of the IDataset interface. 
	/// Provides caching of entire blocks and reader data, partial extraction, unordered extraction, automatic block sizing, smart block loading. 
	/// </summary>
	[Serializable]
	public class ExtractedDataset : IDataset, ISerialisationNotifier
	{
		[NonSerialized]
		private readonly ILog _logger = LogManager.GetLogger(System.Reflection.MethodBase.GetCurrentMethod().DeclaringType);

		/// <summary>
		/// Automatically size blocks according to estimated data metrics (e.g. physical memory available, record size).
		/// </summary>
		public const int BlockSizeAuto = -1;

		/// <summary>
		/// Assign all available data to the first block (one block fits it all - literally).
		/// </summary>
		public const int BlockSizeAll = -2;

		/// <inheritdoc />
		public string Name { get; }

		/// <summary>
		/// Indicate if this dataset is an online dataset (meaning new data might be added during runtime).
		/// By default, this is assumed to be false, indicating a static dataset.
		/// Note: Data iterators and may perform certain optimisations for static datasets, so set this to false if possible.
		/// </summary>
		public bool Online { get; set; } = false;

		/// <inheritdoc />
		public int MaxConcurrentActiveBlocks { get; } = 24; //24 seems like a good number, right?

		/// <inheritdoc />
		public long MaxTotalActiveBlockSizeBytes { get; } = SystemInformationUtils.GetAvailablePhysicalMemoryBytes() / 2; //default to half the available physical memory

		/// <inheritdoc />
		public IReadOnlyCollection<int> ActiveBlockIndices => _activeBlocks.Keys.ToList();

		/// <inheritdoc />
		public int ActiveBlockRegionCount => _activeBlocks.Count;

		/// <inheritdoc />
		public int ActiveIndividualBlockRegionCount { get { return _activeBlocks.Values.Sum(set => set.Count); } }

		/// <inheritdoc />
		public int TargetBlockSizeRecords { get; private set; }

		/// <inheritdoc />
		public string[] SectionNames { get; private set; }

		/// <inheritdoc />
		public long TotalActiveBlockSizeBytes { get; private set; }

		public long TotalActiveRecords { get; private set; }

		/// <inheritdoc />
		public int MaxBlocksInCache { get; set; } = int.MaxValue;

		/// <inheritdoc />
		public long MaxBytesInCache { get; set; } = long.MaxValue;

<<<<<<< HEAD
		public ISet<IRecordExtractor> RecordExtractors { get; }

=======
>>>>>>> 1719336f
		/// <summary>
		/// Indicate whether this dataset should cache the raw reader data. 
		/// If disabled, only extracted data will be cached and once processed, it might be impossible to retrieve preceding record blocks (reader streams are assumed to be non-seekable).
		/// </summary>
		public bool AllowRawReadDataCaching { get; set; } = true;

		private readonly Dictionary<int, ISet<RecordBlock>> _activeBlocks;
		private readonly Dictionary<int, ISet<WeakRecordBlock>> _cachedBlocks;
		private readonly ICacheProvider _cacheProvider;

		private int _lastReadRawDataBlockIndex = -1;
		private long _totalCachedBlockSizeBytes;
		private int _lastAvailableBlockIndex = int.MaxValue;
<<<<<<< HEAD
=======
		private readonly ISet<IRecordExtractor> _recordExtractors;
>>>>>>> 1719336f

		private readonly bool _autoSetBlockSize;
		private bool _autoSetExternalChangeBlockSize;

		// TODO fix available blocks semaphore logic
		// the waitones/releases are inconsistent, because blocks aren't always actually allocated, such as null returns are not considered
		[NonSerialized]
		private Semaphore _availableBlocksSemaphore;
		private int _availableBlocksSemaphoreState;

		/// <summary>
		/// Create a dataset with a certain unique name and the record extractors to use. 
		/// </summary>
		/// <param name="name">The unique dataset name.</param>
		/// <param name="recordExtractors">The record extractors to fetch the data from, which provide the dataset with ready to use record blocks.</param>
		public ExtractedDataset(string name, params IRecordExtractor[] recordExtractors) : this(name, BlockSizeAuto, recordExtractors)
		{
		}

		/// <summary>
		/// Create a dataset with a certain unique name, target block size in records and the record extractors to use.
		/// </summary>
		/// <param name="name">The unique dataset name.</param>
		/// <param name="blockSizeRecords">The target block size for records. May also be <see cref="BlockSizeAuto"/> or <see cref="BlockSizeAll"/>.</param>
		/// <param name="recordExtractors">The record extractors to fetch the data from, which provide the dataset with ready to use record blocks.</param>
		public ExtractedDataset(string name, int blockSizeRecords, params IRecordExtractor[] recordExtractors)
			: this(name, blockSizeRecords, true, recordExtractors)
		{
		}

		/// <summary>
		/// Create a dataset with a certain unique name, target block size in records and the record extractors to use.
		/// </summary>
		/// <param name="name">The unique dataset name.</param>
		/// <param name="blockSizeRecords">The target block size for records. May also be <see cref="BlockSizeAuto"/> or <see cref="BlockSizeAll"/>.</param>
		/// <param name="flushCache">Indicate whether the cache provider should be flushed (cleared) before use. Only disable if block size and extractors used do not change (otherwise undefined behaviour).</param>
		/// <param name="recordExtractors">The record extractors to fetch the data from, which provide the dataset with ready to use record blocks.</param>
		public ExtractedDataset(string name, int blockSizeRecords, bool flushCache, params IRecordExtractor[] recordExtractors)
<<<<<<< HEAD
			: this(name, blockSizeRecords, new DiskCacheProvider(SigmaEnvironment.Globals.Get<string>("cache_path") + name), true, recordExtractors)
=======
			: this(name, blockSizeRecords, new DiskCacheProvider(SigmaEnvironment.Globals.Get<string>("cache_path") + name), flushCache, recordExtractors)
>>>>>>> 1719336f
		{
		}

		/// <summary>
		/// Create a dataset with a certain unique name, target block size in records, specific cache provider and the record extractors to use.
		/// </summary>
		/// <param name="name">The unique dataset name.</param>
		/// <param name="blockSizeRecords">The target block size for records. May also be <see cref="BlockSizeAuto"/> or <see cref="BlockSizeAll"/>.</param>
		/// <param name="cacheProvider">The cache provider to use for caching record blocks and raw reader data.</param>
		/// <param name="flushCache">Indicate whether the cache provider should be flushed (cleared) before use. Only disable if block size and extractors used do not change (otherwise undefined behaviour).</param>
		/// <param name="recordExtractors">The record extractors to fetch the data from, which provide the dataset with ready to use record blocks.</param>
		public ExtractedDataset(string name, int blockSizeRecords, ICacheProvider cacheProvider, bool flushCache = true, params IRecordExtractor[] recordExtractors)
		{
			if (name == null)
			{
				throw new ArgumentNullException(nameof(name));
			}

			if (recordExtractors == null)
			{
				throw new ArgumentNullException(nameof(recordExtractors));
			}

			if (recordExtractors.Length == 0)
			{
				throw new ArgumentException("Datasets require at least one record extractor, but none were given.");
			}

			if (cacheProvider == null)
			{
				throw new ArgumentNullException(nameof(cacheProvider));
			}

			switch (blockSizeRecords)
			{
				case BlockSizeAll:
					//just set to maximum amount of records, extracting returns the maximum available anyway and we can't know the actual availability yet
					TargetBlockSizeRecords = int.MaxValue;
					break;
				case BlockSizeAuto:
					//somewhat temporary guesstimate, should probably expose the individual parameters 
					const long estimatedRecordSizeBytes = 1024;
					const double memoryToConsume = 0.2f;
					const long optimalNumberBlocks = 8;
<<<<<<< HEAD
					const int maxBlockSizeRecords = 4096;
=======
					const int maxBlockSizeRecords = 65536;
>>>>>>> 1719336f
					long availableSystemMemory = SystemInformationUtils.GetAvailablePhysicalMemoryBytes();

					TargetBlockSizeRecords = Math.Min(maxBlockSizeRecords, (int)(availableSystemMemory * memoryToConsume / estimatedRecordSizeBytes / optimalNumberBlocks));

					_autoSetBlockSize = true;
					break;
				default:
					if (blockSizeRecords == 0 || blockSizeRecords < -2)
					{
						throw new ArgumentException($"Block size in records must be either BLOCK_SIZE_ALL, BLOCK_SIZE_AUTO or > 0, but given block size was {blockSizeRecords}.");
					}
					else
					{
						TargetBlockSizeRecords = blockSizeRecords;
					}
					break;
			}

			Name = name;
			AnalyseExtractors(recordExtractors);

			_cacheProvider = cacheProvider;
<<<<<<< HEAD
			RecordExtractors = new HashSet<IRecordExtractor>(recordExtractors);
=======
			_recordExtractors = new HashSet<IRecordExtractor>(recordExtractors);
>>>>>>> 1719336f

			_availableBlocksSemaphore = new Semaphore(MaxConcurrentActiveBlocks, MaxConcurrentActiveBlocks);
			_availableBlocksSemaphoreState = MaxConcurrentActiveBlocks;

			_activeBlocks = new Dictionary<int, ISet<RecordBlock>>();
			_cachedBlocks = new Dictionary<int, ISet<WeakRecordBlock>>();

			if (flushCache)
			{
				_logger.Debug($"Flushing all caches for dataset \"{Name}\" as flushCache flag was set...");

				InvalidateAndClearCaches();

				_logger.Debug($"Done flushing all caches for dataset \"{Name}.\"");
			}
		}

		/// <summary>
		/// Called before this object is serialised.
		/// </summary>
		public void OnSerialising()
		{
		}

		/// <summary>
		/// Called after this object was serialised.
		/// </summary>
		public void OnSerialised()
		{
		}

		/// <summary>
		/// Called after this object was de-serialised. 
		/// </summary>
		public void OnDeserialised()
		{
			InvalidateAndClearCaches();
			_availableBlocksSemaphore = new Semaphore(MaxConcurrentActiveBlocks - ActiveIndividualBlockRegionCount, MaxConcurrentActiveBlocks);
		}

		public IDataset[] SplitBlockwise(params int[] parts)
		{
			return SplitBlockwise(this, parts);
		}

		public IDataset[] SplitRecordwise(params double[] parts)
		{
			return SplitRecordwise(this, parts);
		}

		public bool TrySetBlockSize(int blockSizeRecords)
		{
			if (blockSizeRecords == TargetBlockSizeRecords)
			{
				//nothing to do here
				return true;
			}

			if (!_autoSetBlockSize)
			{
				_logger.Debug($"Cannot change block size as block size was not set automatically (attempted to change block size to {blockSizeRecords}.");

				return false;
			}

			if (_activeBlocks.Count > 0 || _cachedBlocks.Count > 0)
			{
				_logger.Debug($"Cannot change block size as {_activeBlocks.Count + _cachedBlocks.Count} blocks were already fetched and are active or cached.");

				return false;
			}

			if (_autoSetExternalChangeBlockSize && blockSizeRecords != TargetBlockSizeRecords)
			{
				_logger.Debug($"Cannot change block size to {blockSizeRecords}, block size is incompatible with another external block size change request (other request: {TargetBlockSizeRecords})");

				return false;
			}

			_autoSetExternalChangeBlockSize = true;
			TargetBlockSizeRecords = blockSizeRecords;

			return true;
		}

		private void AnalyseExtractors(IEnumerable<IRecordExtractor> extractors)
		{
			ISet<string> sectionNames = new HashSet<string>();

			int index = 0;
			foreach (IRecordExtractor extractor in extractors)
			{
				if (extractor == null)
				{
					throw new ArgumentNullException($"Extractor at index {index} was null.");
				}

				if (extractor.SectionNames == null)
				{
					throw new ArgumentNullException($"Section names field in extractor {extractor} was null (field has to be set by extractor).");
				}

				string[] extractorSectionNames = extractor.SectionNames;

				foreach (string sectionName in extractorSectionNames)
				{
					if (sectionNames.Contains(sectionName))
					{
						throw new ArgumentException($"Section name collision: duplicate section name {sectionName} detected for extractor {extractor}.");
					}
					else
					{
						sectionNames.Add(sectionName);
					}
				}

				index++;
			}

			SectionNames = sectionNames.ToArray();
		}

		public int GetNumberOfLoadedInactiveCachedBlocks()
		{
			return _cachedBlocks.Values.SelectMany(blockSet => blockSet).Count(block => block.Loaded);
		}

		public bool CanFetchBlocksAfter(int blockIndex)
		{
			return blockIndex <= _lastAvailableBlockIndex;
		}

		public async Task<IDictionary<string, INDArray>> FetchBlockAsync(int blockIndex, IComputationHandler handler, bool shouldWaitUntilAvailable = true)
		{
			//TODO check if block even could be fetched to not waste thread resources if shouldWaitUntilAvailable is false anyway

			return await Task.Run(() => FetchBlock(blockIndex, handler, shouldWaitUntilAvailable));
		}

		public IDictionary<string, INDArray> FetchBlock(int blockIndex, IComputationHandler handler, bool shouldWaitUntilAvailable = true)
		{
			Dictionary<string, INDArray> block = FetchBlockConstrained(blockIndex, handler);

			//block could be fetched directly without violating any constraints, return successfully
			if (block != null)
			{
				if (block.Count == 0)
				{
					throw new InvalidOperationException("Fetched block did not contain any named elements (was empty; is the extractor output correct?).");
				}

				RegisterActiveBlock(block, blockIndex, handler);
<<<<<<< HEAD
=======
				CacheBlockConstrained(block, blockIndex, handler);
>>>>>>> 1719336f

				return block;
			}
			else
			{
				if (blockIndex >= _lastAvailableBlockIndex)
				{
					return null;
				}

				if (shouldWaitUntilAvailable)
				{
					_logger.Debug($"Could not directly load block with index {blockIndex} for handler {handler} and shouldWaitUntilAvailable flag is set to true, waiting for available space...");

					return FetchBlockWhenAvailable(blockIndex, handler);
				}
				else
				{
					return null;
				}
			}
		}

		private void RegisterActiveBlock(Dictionary<string, INDArray> block, int blockIndex, IComputationHandler handler)
		{
			INDArray firstNamedBlock = block[block.First().Key];

			if (IsBlockActive(blockIndex, handler))
			{
				//block already registered as active, nothing to do here
				return;
			}

			RecordBlock recordBlock = new RecordBlock(block, blockIndex, firstNamedBlock.Shape[0], handler.GetSizeBytes(block.Values.ToArray()), handler)
			{ Loaded = true, Active = true };

			lock (_activeBlocks)
			{
				TotalActiveBlockSizeBytes += recordBlock.EstimatedSizeBytes;
				TotalActiveRecords += recordBlock.NumberRecords;

				if (!_activeBlocks.ContainsKey(blockIndex))
				{
					_activeBlocks.Add(blockIndex, new HashSet<RecordBlock>());
				}

				_activeBlocks[blockIndex].Add(recordBlock);
			}
		}

		private void DeregisterActiveBlock(RecordBlock recordBlock)
		{
			if (!IsBlockActive(recordBlock.BlockIndex, recordBlock.Handler))
			{
				//block that should be de-registered is not even registered
				return;
			}

			lock (this)
			{
				TotalActiveBlockSizeBytes -= recordBlock.EstimatedSizeBytes;
				TotalActiveRecords -= recordBlock.NumberRecords;

				_activeBlocks[recordBlock.BlockIndex].Remove(recordBlock);

				if (_activeBlocks[recordBlock.BlockIndex].Count == 0)
				{
					_activeBlocks.Remove(recordBlock.BlockIndex);
				}
			}
		}

		private void RegisterCachedBlock(Dictionary<string, INDArray> block, int blockIndex, IComputationHandler handler, bool keepReference)
		{
			if (IsBlockCached(blockIndex, handler))
			{
				//block's already cached, nothing to do here
				return;
			}

			if (!_cachedBlocks.ContainsKey(blockIndex))
			{
				_cachedBlocks.Add(blockIndex, new HashSet<WeakRecordBlock>());
			}

			WeakRecordBlock recordBlock = new WeakRecordBlock(keepReference ? block : null, blockIndex, block.First().Value.Shape[0], handler.GetSizeBytes(block.Values.ToArray()), handler);

			recordBlock.Loaded = false;

			_cachedBlocks[blockIndex].Add(recordBlock);
		}

		/// <summary>
		/// Invalidate and clear all caches associated with this dataset. 
		/// WARNING: Removing cache entries may cause certain datasets to load much more slowly or even incorrectly. 
		///			 Legitimate use cases include removing cache entries for old datasets or changing extractors. 
		/// </summary>
		public void InvalidateAndClearCaches()
		{
			_logger.Debug("Invalidating and clearing all caches...");

			_cacheProvider.RemoveAll();
			_cachedBlocks.Clear();
			_totalCachedBlockSizeBytes = 0L;

			_logger.Debug("Done invalidating and clearing all caches.");
		}

		private Dictionary<string, INDArray> FetchBlockWhenAvailable(int blockIndex, IComputationHandler handler)
		{
			while (true)
			{
				_logger.Debug($"Attempting to extract block region for request for block index {blockIndex} for handler {handler}, checking if it fits all constraints...");

				Dictionary<string, INDArray> block = FetchBlockConstrained(blockIndex, handler);

				//if block != null we could fetch the block successfully without violating any constraints
				if (block != null)
				{
					RegisterActiveBlock(block, blockIndex, handler);
<<<<<<< HEAD
=======
					CacheBlockConstrained(block, blockIndex, handler);
>>>>>>> 1719336f

					return block;
				}
				else
				{
					//we cannot retrieve any more blocks and shouldn't keep trying 
					if (blockIndex >= _lastAvailableBlockIndex)
					{
						return null;
					}

					_logger.Debug($"Request for block with index {blockIndex} for handler {handler} was returned to the queue, seems to be violating constraints...");
				}
			}
		}

		private Dictionary<string, INDArray> FetchBlockConstrained(int blockIndex, IComputationHandler handler)
		{
			if (ActiveIndividualBlockRegionCount >= MaxConcurrentActiveBlocks)
			{
				_logger.Debug($"Unable to fetch block due to MaxConcurrentActiveBlocks constraint of {MaxConcurrentActiveBlocks}.");

				return null;
			}

			Dictionary<string, INDArray> block = LoadAndExtractBlockWhenAvailable(blockIndex, handler);

			//there was nothing to load and extract, most likely end of stream
			if (block == null)
			{
				return null;
			}

			long blockSizeBytes = handler.GetSizeBytes(block.Values.ToArray());

			if (TotalActiveBlockSizeBytes + blockSizeBytes > MaxTotalActiveBlockSizeBytes)
			{
				_logger.Debug($"Unable to keep requested block {blockIndex} for handler {handler} in memory due to MaxTotalActiveBlockSizeBytes constraint of {MaxTotalActiveBlockSizeBytes} bytes (block of size {blockSizeBytes} would exceed constraint by {TotalActiveBlockSizeBytes + blockSizeBytes - MaxTotalActiveBlockSizeBytes} bytes.).");

				CacheBlockConstrained(block, blockIndex, handler);

				return null;
			}

			return block;
		}

		private Dictionary<string, INDArray> LoadAndExtractBlockWhenAvailable(int blockIndex, IComputationHandler handler)
		{
			//this method takes care of
			//	- checking whether the index is already loaded and active and then converts it
			//  - or checking whether the index is already cached in the right format and loads
			//  - or if none of that, loads and extracts from the original extractors 

			//check whether a block with the same index and format is already active 
			if (_activeBlocks.ContainsKey(blockIndex))
			{
				Dictionary<string, INDArray> block = GetBestMatchedBlockWhenAvailable(_activeBlocks[blockIndex], handler);

				if (block != null)
				{
					return block;
				}
			}

			//check whether a block with the same index and format is already loaded and cached but not active
			if (_cachedBlocks.ContainsKey(blockIndex))
			{
				Dictionary<string, INDArray> block = GetBestMatchedBlockWhenAvailable(_cachedBlocks[blockIndex], handler);

				if (block != null)
				{
					return block;
				}
			}

			lock (_cacheProvider)
			{
				string blockIdentifierInCache = $"extracted.{blockIndex}.{handler.DataType.Identifier}";

				//check whether a block of the same index and format is cached in the cache provider
				if (_cacheProvider.IsCached(blockIdentifierInCache))
				{
					Dictionary<string, INDArray> block = _cacheProvider.Load<Dictionary<string, INDArray>>(blockIdentifierInCache);

<<<<<<< HEAD
					//if its != null we could read it correctly in the right format
					if (block != null)
					{
						//register this cache entry as a properly loaded block in case the cache wasn't flushed and the cache map is outdated
						RegisterCachedBlock(block, blockIndex, handler, keepReference: false);

						return block;
=======
					//if its != null we could read it correctly with the right data type
					if (block != null)
					{
						if (handler.IsOwnFormat(block.First().Value))
						{
							return block;
						}
						else
						{
							Dictionary<string, INDArray> convertedBlock = ConvertNamedBlocks(block, handler);

							if (convertedBlock != null)
							{
								_cacheProvider.Store(blockIdentifierInCache, convertedBlock); // overwrite version in cache with converted and more recent version 

								//register this cache entry as a properly loaded block in case the cache wasn't flushed and the cache map is outdated
								RegisterCachedBlock(convertedBlock, blockIndex, handler, keepReference: false);

								return convertedBlock;
							}
						}
>>>>>>> 1719336f
					}
				}
			}

			//_availableBlocksSemaphore.WaitOne();
			//_availableBlocksSemaphoreState--;

			return LoadAndExtractRaw(blockIndex, handler);
		}

		private Dictionary<string, INDArray> GetBestMatchedBlockWhenAvailable(IEnumerable<RecordBlockBase> blocks, IComputationHandler handler)
		{
			RecordBlockBase bestMatchedBlock = null;

			foreach (RecordBlockBase otherBlock in blocks)
			{
				if (otherBlock.Loaded && handler.CanConvert(otherBlock.FirstNamedBlock, otherBlock.Handler))
				{
					if (handler.IsInterchangeable(otherBlock.Handler))
					{
						//no need to look any further, we already found the perfect match and can return without conversion
						return otherBlock.NamedBlockSections;
					}

					bestMatchedBlock = otherBlock;
				}
			}

			if (bestMatchedBlock == null)
			{
				return null;
			}

			//_availableBlocksSemaphore.WaitOne();
			//_availableBlocksSemaphoreState--;

			return ConvertNamedBlocks(bestMatchedBlock.NamedBlockSections, handler);
		}

		private static Dictionary<string, INDArray> ConvertNamedBlocks(Dictionary<string, INDArray> namedBlockSections, IComputationHandler handler)
		{
			Dictionary<string, INDArray> convertedNamedBlocks = new Dictionary<string, INDArray>();

			foreach (string name in namedBlockSections.Keys)
			{
				convertedNamedBlocks.Add(name, handler.Convert(namedBlockSections[name], handler));
			}

			return convertedNamedBlocks;
		}

		private Dictionary<string, INDArray> LoadAndExtractRaw(int blockIndex, IComputationHandler handler)
		{
			// this cannot run concurrently as cache entries can only be read and written once without wasting resources and / or corrupting cache state
			lock (this)
			{
				if (blockIndex > _lastReadRawDataBlockIndex)
				{
					object[] lastRawData = null;

					for (int tempBlockIndex = _lastReadRawDataBlockIndex + 1; tempBlockIndex <= blockIndex; tempBlockIndex++)
					{
						lastRawData = LoadDirect(tempBlockIndex, handler);

						//looks like we couldn't read any more blocks, maybe reached the end of the underlying source streams
						if (lastRawData == null)
						{
							return null;
						}

						if (AllowRawReadDataCaching)
						{
							_cacheProvider.Store($"raw.{tempBlockIndex}", lastRawData);
						}
					}

					return ExtractDirectFrom(lastRawData, blockIndex, handler);
				}
				else
				{
					if (AllowRawReadDataCaching)
					{
						string cacheIdentifier = $"raw.{blockIndex}";

						if (!_cacheProvider.IsCached(cacheIdentifier))
						{
							throw new InvalidOperationException($"Unable to load cached entry for block {blockIndex} for handler {handler}, cache entry does not exist in provider {_cacheProvider}.");
						}

						return ExtractDirectFrom(_cacheProvider.Load<object[]>(cacheIdentifier), blockIndex, handler);
					}
					else
					{
						throw new InvalidOperationException($"Cannot load and extract raw block with index {blockIndex} because AllowRawReadDataCaching is set to false and last read position is at {_lastReadRawDataBlockIndex}.");
					}
				}
			}
		}

		private object[] LoadDirect(int blockIndex, IComputationHandler handler)
		{
			IList<object> rawDataPerExtractor = new List<object>();

			PrepareExtractors();

<<<<<<< HEAD
			foreach (IRecordExtractor extractor in RecordExtractors)
=======
			foreach (IRecordExtractor extractor in _recordExtractors)
>>>>>>> 1719336f
			{
				object data;

				lock (extractor.Reader)
				{
					data = extractor.Reader.Read(TargetBlockSizeRecords);
				}

				//check if block reader could read anything, if not, return null
				if (data == null)
				{
					_lastAvailableBlockIndex = blockIndex - 1;

					_logger.Debug($"Cannot load block {blockIndex} for handler {handler}, the underlying stream for extractor {extractor} is unable to retrieve any more records. End of stream most likely reached.");

					return null;
				}

				rawDataPerExtractor.Add(data);
			}

			if (blockIndex > _lastReadRawDataBlockIndex)
			{
				_lastReadRawDataBlockIndex = blockIndex;
			}

			return rawDataPerExtractor.ToArray();
		}

		private Dictionary<string, INDArray> ExtractDirectFrom(object[] data, int blockIndex, IComputationHandler handler)
		{
			Dictionary<string, INDArray> namedBlocks = new Dictionary<string, INDArray>();

			ITaskObserver prepareTask = SigmaEnvironment.TaskManager.BeginTask(TaskType.Prepare, "preparing extractors for dataset \"" + Name + "\"", indeterminate: true);

			PrepareExtractors();

			SigmaEnvironment.TaskManager.EndTask(prepareTask);

			ITaskObserver extractTask = SigmaEnvironment.TaskManager.BeginTask(TaskType.Extract, $"extracting block {blockIndex} for dataset \"{Name}\"", indeterminate: true);

			int extractorIndex = 0;
<<<<<<< HEAD
			foreach (IRecordExtractor extractor in RecordExtractors)
=======
			foreach (IRecordExtractor extractor in _recordExtractors)
>>>>>>> 1719336f
			{
				_logger.Debug($"Extracting hierarchically from extractor {extractor} at index {extractorIndex}...");

				Dictionary<string, INDArray> subNamedBlock = extractor.ExtractHierarchicalFrom(data[extractorIndex++], TargetBlockSizeRecords, handler);

				//check if block size is 0, indicating we reached the end of the stream 
				if (subNamedBlock == null)
				{
					_lastAvailableBlockIndex = blockIndex - 1;

<<<<<<< HEAD
					_logger.Debug($"Cannot  extract block {blockIndex} for handler {handler}, the underlying stream for extractor {extractor} is unable to retrieve any more records. End of stream most likely reached.");
=======
					_logger.Debug($"Cannot extract block {blockIndex} for handler {handler}, the underlying stream for extractor {extractor} is unable to retrieve any more records. End of stream most likely reached.");
>>>>>>> 1719336f

					SigmaEnvironment.TaskManager.CancelTask(extractTask);

					return null;
				}

				foreach (string name in subNamedBlock.Keys)
				{
					if (namedBlocks.ContainsKey(name))
					{
						SigmaEnvironment.TaskManager.CancelTask(extractTask);

						throw new ArgumentException($"Section name collision: {name} is already used by another extractor, current extractor {extractor} cannot use it again.");
					}
					else
					{
						namedBlocks.Add(name, subNamedBlock[name]);
					}
				}
			}

			SigmaEnvironment.TaskManager.EndTask(extractTask);

			return namedBlocks;
		}

		public void FreeBlock(int blockIndex, IComputationHandler handler)
		{
			lock (_activeBlocks)
			{
				if (!_activeBlocks.ContainsKey(blockIndex))
				{
					_logger.Debug($"Unable to free block with index {blockIndex} for handler {handler} because no block with that information is currently active.");

					return;
				}

				RecordBlock toRemove = null;

				foreach (RecordBlock block in _activeBlocks[blockIndex])
				{
					if (ReferenceEquals(block.Handler, handler))
					{
						_logger.Debug($"Freeing block with index {blockIndex} for handler {handler}...");

						CacheBlockConstrained(block.NamedBlockSections, blockIndex, handler);

						//_availableBlocksSemaphore.Release();
						//_availableBlocksSemaphoreState++;

						toRemove = block;

						goto FoundBlock;
					}
				}

				_logger.Debug($"Unable to free block with index {blockIndex} for handler {handler} because no block with that information is currently active.");

				FoundBlock:

				DeregisterActiveBlock(toRemove);
				_logger.Debug($"Done freeing block with index {blockIndex} for handler {handler}.");

			}
		}

		private void CacheBlockConstrained(Dictionary<string, INDArray> block, int blockIndex, IComputationHandler handler)
		{
			if (_cachedBlocks.ContainsKey(blockIndex))
			{
				foreach (WeakRecordBlock cachedBlock in _cachedBlocks[blockIndex])
				{
					//check if block of the same type and size is already cached, if so, return, because there is no need to cache again
					if (cachedBlock.BlockIndex == blockIndex && cachedBlock.Handler.IsInterchangeable(handler) && block.First().Value.Shape[0] == cachedBlock.NumberRecords)
					{
						_logger.Debug($"Skipping cache request of block {blockIndex} for handler {handler} because interchangeable block of same index, format and size is already cached.");

						return;
					}
				}
			}

			long blockSizeBytes = handler.GetSizeBytes(block.Values.ToArray());

			if (_cachedBlocks.Count >= MaxBlocksInCache)
			{
				_logger.Debug($"Unable to cache block {blockIndex} for handler {handler} due to MaxBlocksInCache constraint of {MaxBlocksInCache}.");

				return;
			}

			if (blockSizeBytes + _totalCachedBlockSizeBytes >= MaxBytesInCache)
			{
				_logger.Debug($"Unable to cache block {blockIndex} for handler {handler} due to MaxBytesInCache constraint of {MaxBytesInCache} bytes (block of size {blockSizeBytes} would exceed constraint by {_totalCachedBlockSizeBytes + blockSizeBytes - MaxBytesInCache} bytes).");

				return;
			}

			string cacheIdentifier = $"extracted.{blockIndex}.{handler.DataType.Identifier}";

			_cacheProvider.Store(cacheIdentifier, block);

			bool keepReference = TotalActiveBlockSizeBytes + blockSizeBytes < MaxTotalActiveBlockSizeBytes;

			RegisterCachedBlock(block, blockIndex, handler, keepReference);

			_totalCachedBlockSizeBytes += blockSizeBytes;
		}

		private void PrepareExtractors()
		{
<<<<<<< HEAD
			foreach (IRecordExtractor extractor in RecordExtractors)
=======
			foreach (IRecordExtractor extractor in _recordExtractors)
>>>>>>> 1719336f
			{
				lock (extractor)
				{
					extractor.Prepare();
				}
			}
		}

		public long GetBlockSizeBytes(int blockIndex, IComputationHandler handler)
		{
			if (!_activeBlocks.ContainsKey(blockIndex))
			{
				return -1L;
			}

			foreach (RecordBlock block in _activeBlocks[blockIndex])
			{
				if (ReferenceEquals(block.Handler, handler))
				{
					return block.EstimatedSizeBytes;
				}
			}

			return -1L;
		}

		public bool IsBlockActive(int blockIndex)
		{
			return _activeBlocks.ContainsKey(blockIndex);
		}

		public bool IsBlockActive(int blockIndex, IComputationHandler handler)
		{
			if (!_activeBlocks.ContainsKey(blockIndex))
			{
				return false;
			}

			foreach (RecordBlock block in _activeBlocks[blockIndex])
			{
				if (ReferenceEquals(block.Handler, handler))
				{
					return true;
				}
			}

			return false;
		}

		private bool IsBlockCached(int blockIndex, IComputationHandler handler)
		{
			if (!_cachedBlocks.ContainsKey(blockIndex))
			{
				return false;
			}

			foreach (WeakRecordBlock block in _cachedBlocks[blockIndex])
			{
				if (ReferenceEquals(block.Handler, handler))
				{
					return true;
				}
			}

			return false;
		}

		public void Dispose()
		{
<<<<<<< HEAD
			foreach (IRecordExtractor extractor in RecordExtractors)
=======
			foreach (IRecordExtractor extractor in _recordExtractors)
>>>>>>> 1719336f
			{
				extractor.Dispose();
				extractor.Reader?.Dispose();
			}

			_cacheProvider.Dispose();
		}

		public static IDataset[] SplitBlockwise(IDataset dataset, params int[] parts)
		{
			if (parts.Length == 0)
			{
				throw new ArgumentException("Parts cannot be an empty collection.");
			}

			int splitInterval = parts.Sum();
			int lastEnd = 0;
			IDataset[] slices = new IDataset[parts.Length];

			for (int i = 0; i < parts.Length; i++)
			{
				slices[i] = new DatasetBlockwiseSlice(dataset, lastEnd, lastEnd + parts[i] - 1, splitInterval);
				lastEnd += parts[i];
			}

			return slices;
		}

		public static IDataset[] SplitRecordwise(IDataset dataset, params double[] parts)
		{
			if (parts.Length == 0)
			{
				throw new ArgumentException("Percentages cannot be an empty collection.");
			}

			if (parts.Sum() > 1.0)
			{
				throw new ArgumentException($"Percentages sum cannot be > 1.0, but parts sum was {parts.Sum()}.");
			}

			IDataset[] slices = new IDataset[parts.Length];

			double lastOffset = 0.0;

			for (int i = 0; i < slices.Length; i++)
			{
				slices[i] = new DatasetRecordwiseSlice(dataset, lastOffset, parts[i]);

				lastOffset += parts[i];
			}

			return slices;
		}

		internal abstract class RecordBlockBase
		{
			internal abstract Dictionary<string, INDArray> NamedBlockSections { get; set; }
			internal abstract INDArray FirstNamedBlock { get; set; }
			internal abstract bool Loaded { get; set; }

			internal IComputationHandler Handler;
			internal bool Active;
			internal int BlockIndex;
			internal long NumberRecords;
			internal long EstimatedSizeBytes;
		}

		internal class RecordBlock : RecordBlockBase
		{
			internal sealed override Dictionary<string, INDArray> NamedBlockSections { get; set; }
			internal sealed override INDArray FirstNamedBlock { get; set; }
			internal override bool Loaded { get; set; }

			public RecordBlock(Dictionary<string, INDArray> namedBlockSections, int blockIndex, long numberRecords, long estimatedSizeBytes, IComputationHandler handler)
			{
				NamedBlockSections = namedBlockSections;
				BlockIndex = blockIndex;
				NumberRecords = numberRecords;
				EstimatedSizeBytes = estimatedSizeBytes;
				Handler = handler;

				//record blocks internal block can be null
				if (namedBlockSections != null)
				{
					FirstNamedBlock = namedBlockSections[namedBlockSections.First().Key];
				}
			}
		}

		internal class WeakRecordBlock : RecordBlockBase
		{
			internal override Dictionary<string, INDArray> NamedBlockSections
			{
				get
				{
					Dictionary<string, INDArray> target;

					return _namedBlockSections.TryGetTarget(out target) ? target : null;
				}
				set
				{
					_namedBlockSections.SetTarget(value);
				}
			}

			internal override INDArray FirstNamedBlock
			{
				get
				{
					INDArray target;

					return _firstNamedBlock.TryGetTarget(out target) ? target : null;
				}
				set
				{
					_firstNamedBlock.SetTarget(value);
				}
			}

			internal override bool Loaded
			{
				get
				{
					Dictionary<string, INDArray> target;

					return _namedBlockSections.TryGetTarget(out target);
				}
				set
				{
				}
			}

			private readonly WeakReference<Dictionary<string, INDArray>> _namedBlockSections;
			private readonly WeakReference<INDArray> _firstNamedBlock;

			public WeakRecordBlock(Dictionary<string, INDArray> namedBlockSections, int blockIndex, long numberRecords, long estimatedSizeBytes, IComputationHandler handler)
			{
				_namedBlockSections = new WeakReference<Dictionary<string, INDArray>>(namedBlockSections);
				BlockIndex = blockIndex;
				NumberRecords = numberRecords;
				EstimatedSizeBytes = estimatedSizeBytes;
				Handler = handler;

				//record blocks internal block can be null
				if (namedBlockSections != null)
				{
					_firstNamedBlock = new WeakReference<INDArray>(namedBlockSections[namedBlockSections.First().Key]);
				}
			}
		}

		public override string ToString()
		{
			return $"dataset \"{Name}\"";
		}
	}
}<|MERGE_RESOLUTION|>--- conflicted
+++ resolved
@@ -83,16 +83,16 @@
 		/// <inheritdoc />
 		public long MaxBytesInCache { get; set; } = long.MaxValue;
 
-<<<<<<< HEAD
-		public ISet<IRecordExtractor> RecordExtractors { get; }
-
-=======
->>>>>>> 1719336f
 		/// <summary>
 		/// Indicate whether this dataset should cache the raw reader data. 
 		/// If disabled, only extracted data will be cached and once processed, it might be impossible to retrieve preceding record blocks (reader streams are assumed to be non-seekable).
 		/// </summary>
 		public bool AllowRawReadDataCaching { get; set; } = true;
+
+		public ISet<IRecordExtractor> RecordExtractors
+		{
+			get { return _recordExtractors; }
+		}
 
 		private readonly Dictionary<int, ISet<RecordBlock>> _activeBlocks;
 		private readonly Dictionary<int, ISet<WeakRecordBlock>> _cachedBlocks;
@@ -101,11 +101,8 @@
 		private int _lastReadRawDataBlockIndex = -1;
 		private long _totalCachedBlockSizeBytes;
 		private int _lastAvailableBlockIndex = int.MaxValue;
-<<<<<<< HEAD
-=======
+		
 		private readonly ISet<IRecordExtractor> _recordExtractors;
->>>>>>> 1719336f
-
 		private readonly bool _autoSetBlockSize;
 		private bool _autoSetExternalChangeBlockSize;
 
@@ -143,11 +140,7 @@
 		/// <param name="flushCache">Indicate whether the cache provider should be flushed (cleared) before use. Only disable if block size and extractors used do not change (otherwise undefined behaviour).</param>
 		/// <param name="recordExtractors">The record extractors to fetch the data from, which provide the dataset with ready to use record blocks.</param>
 		public ExtractedDataset(string name, int blockSizeRecords, bool flushCache, params IRecordExtractor[] recordExtractors)
-<<<<<<< HEAD
-			: this(name, blockSizeRecords, new DiskCacheProvider(SigmaEnvironment.Globals.Get<string>("cache_path") + name), true, recordExtractors)
-=======
 			: this(name, blockSizeRecords, new DiskCacheProvider(SigmaEnvironment.Globals.Get<string>("cache_path") + name), flushCache, recordExtractors)
->>>>>>> 1719336f
 		{
 		}
 
@@ -192,11 +185,7 @@
 					const long estimatedRecordSizeBytes = 1024;
 					const double memoryToConsume = 0.2f;
 					const long optimalNumberBlocks = 8;
-<<<<<<< HEAD
-					const int maxBlockSizeRecords = 4096;
-=======
 					const int maxBlockSizeRecords = 65536;
->>>>>>> 1719336f
 					long availableSystemMemory = SystemInformationUtils.GetAvailablePhysicalMemoryBytes();
 
 					TargetBlockSizeRecords = Math.Min(maxBlockSizeRecords, (int)(availableSystemMemory * memoryToConsume / estimatedRecordSizeBytes / optimalNumberBlocks));
@@ -219,11 +208,7 @@
 			AnalyseExtractors(recordExtractors);
 
 			_cacheProvider = cacheProvider;
-<<<<<<< HEAD
-			RecordExtractors = new HashSet<IRecordExtractor>(recordExtractors);
-=======
 			_recordExtractors = new HashSet<IRecordExtractor>(recordExtractors);
->>>>>>> 1719336f
 
 			_availableBlocksSemaphore = new Semaphore(MaxConcurrentActiveBlocks, MaxConcurrentActiveBlocks);
 			_availableBlocksSemaphoreState = MaxConcurrentActiveBlocks;
@@ -376,10 +361,7 @@
 				}
 
 				RegisterActiveBlock(block, blockIndex, handler);
-<<<<<<< HEAD
-=======
 				CacheBlockConstrained(block, blockIndex, handler);
->>>>>>> 1719336f
 
 				return block;
 			}
@@ -500,10 +482,7 @@
 				if (block != null)
 				{
 					RegisterActiveBlock(block, blockIndex, handler);
-<<<<<<< HEAD
-=======
 					CacheBlockConstrained(block, blockIndex, handler);
->>>>>>> 1719336f
 
 					return block;
 				}
@@ -589,15 +568,6 @@
 				{
 					Dictionary<string, INDArray> block = _cacheProvider.Load<Dictionary<string, INDArray>>(blockIdentifierInCache);
 
-<<<<<<< HEAD
-					//if its != null we could read it correctly in the right format
-					if (block != null)
-					{
-						//register this cache entry as a properly loaded block in case the cache wasn't flushed and the cache map is outdated
-						RegisterCachedBlock(block, blockIndex, handler, keepReference: false);
-
-						return block;
-=======
 					//if its != null we could read it correctly with the right data type
 					if (block != null)
 					{
@@ -619,7 +589,6 @@
 								return convertedBlock;
 							}
 						}
->>>>>>> 1719336f
 					}
 				}
 			}
@@ -725,11 +694,7 @@
 
 			PrepareExtractors();
 
-<<<<<<< HEAD
-			foreach (IRecordExtractor extractor in RecordExtractors)
-=======
 			foreach (IRecordExtractor extractor in _recordExtractors)
->>>>>>> 1719336f
 			{
 				object data;
 
@@ -772,11 +737,7 @@
 			ITaskObserver extractTask = SigmaEnvironment.TaskManager.BeginTask(TaskType.Extract, $"extracting block {blockIndex} for dataset \"{Name}\"", indeterminate: true);
 
 			int extractorIndex = 0;
-<<<<<<< HEAD
-			foreach (IRecordExtractor extractor in RecordExtractors)
-=======
 			foreach (IRecordExtractor extractor in _recordExtractors)
->>>>>>> 1719336f
 			{
 				_logger.Debug($"Extracting hierarchically from extractor {extractor} at index {extractorIndex}...");
 
@@ -787,11 +748,7 @@
 				{
 					_lastAvailableBlockIndex = blockIndex - 1;
 
-<<<<<<< HEAD
-					_logger.Debug($"Cannot  extract block {blockIndex} for handler {handler}, the underlying stream for extractor {extractor} is unable to retrieve any more records. End of stream most likely reached.");
-=======
 					_logger.Debug($"Cannot extract block {blockIndex} for handler {handler}, the underlying stream for extractor {extractor} is unable to retrieve any more records. End of stream most likely reached.");
->>>>>>> 1719336f
 
 					SigmaEnvironment.TaskManager.CancelTask(extractTask);
 
@@ -903,11 +860,7 @@
 
 		private void PrepareExtractors()
 		{
-<<<<<<< HEAD
-			foreach (IRecordExtractor extractor in RecordExtractors)
-=======
 			foreach (IRecordExtractor extractor in _recordExtractors)
->>>>>>> 1719336f
 			{
 				lock (extractor)
 				{
@@ -977,11 +930,7 @@
 
 		public void Dispose()
 		{
-<<<<<<< HEAD
-			foreach (IRecordExtractor extractor in RecordExtractors)
-=======
 			foreach (IRecordExtractor extractor in _recordExtractors)
->>>>>>> 1719336f
 			{
 				extractor.Dispose();
 				extractor.Reader?.Dispose();
