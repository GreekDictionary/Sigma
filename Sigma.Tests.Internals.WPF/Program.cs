--- conflicted
+++ resolved
@@ -24,28 +24,48 @@
 using Sigma.Core.Training.Hooks.Reporters;
 using Sigma.Core.Training.Initialisers;
 using Sigma.Core.Training.Operators.Backends.NativeCpu;
+using Sigma.Core.Training.Optimisers.Gradient;
 using Sigma.Core.Training.Optimisers.Gradient.Memory;
 using Sigma.Core.Utils;
 using System;
-<<<<<<< HEAD
-using LiveCharts.Geared;
-=======
 using System.Collections.Generic;
 using LiveCharts;
+using LiveCharts.Geared;
 using LiveCharts.Wpf.Charts.Base;
->>>>>>> 40d9d9bb
 using Sigma.Core.Data.Preprocessors.Adaptive;
-using Sigma.Core.Handlers.Backends.Debugging;
-using Sigma.Core.Handlers.Backends.SigmaDiff.NativeCpu;
 using Sigma.Core.Monitors.WPF.Model.UI.Windows;
-<<<<<<< HEAD
-
 
 namespace Sigma.Tests.Internals.WPF
 {
 	internal class Program
 	{
-		private const bool SampleMnist = true;
+		internal class DemoType
+		{
+			internal readonly string Name;
+			internal readonly string Language;
+			internal readonly bool Slow;
+
+			private readonly Func<SigmaEnvironment, ITrainer> _createTrainerFunction;
+
+			public DemoType(string name, string language, bool slow, Func<SigmaEnvironment, ITrainer> createTrainerFunction)
+			{
+				Name = name;
+				Language = language;
+				Slow = slow;
+				_createTrainerFunction = createTrainerFunction;
+			}
+
+			internal ITrainer CreateTrainer(SigmaEnvironment sigma)
+			{
+				return _createTrainerFunction.Invoke(sigma);
+			}
+
+			internal static readonly DemoType Mnist = new DemoType("MNIST", "de-DE", true, CreateMnistTrainer);
+			internal static readonly DemoType Iris = new DemoType("IRIS", "en-EN", false, CreateIrisTrainer);
+			internal static readonly DemoType Xor = new DemoType("XOR", "en-EN", false, CreateXorTrainer);
+		}
+
+		private static readonly DemoType DemoMode = DemoType.Xor;
 
 		private static void Main()
 		{
@@ -53,12 +73,8 @@
 			SigmaEnvironment sigma = SigmaEnvironment.Create("sigma_demo");
 
 			// create a new mnist trainer
-			string name = SampleMnist ? "MNIST" : "IRIS";
-			string overview = SampleMnist ? "Überblick" : "Overview";
-			string metrics = SampleMnist ? "Metriken" : "Metrics";
-			string validation = SampleMnist ? "Validierung" : "Validation";
-
-			ITrainer trainer = SampleMnist ? CreateMnistTrainer(sigma) : CreateIrisTrainer(sigma);
+			string name = DemoMode.Name;
+			ITrainer trainer = DemoMode.CreateTrainer(sigma);
 
 			trainer.AddLocalHook(new MetricProcessorHook<INDArray>("network.layers.*.weights", (a, h) => h.Divide(h.Sum(a), a.Length), "shared.network_weights_average"));
 			trainer.AddLocalHook(new MetricProcessorHook<INDArray>("network.layers.*.weights", (a, h) => h.StandardDeviation(a), "shared.network_weights_stddev"));
@@ -66,10 +82,11 @@
 			trainer.AddLocalHook(new MetricProcessorHook<INDArray>("network.layers.*.biases", (a, h) => h.StandardDeviation(a), "shared.network_biases_stddev"));
 			trainer.AddLocalHook(new MetricProcessorHook<INDArray>("optimiser.updates", (a, h) => h.Divide(h.Sum(a), a.Length), "shared.optimiser_updates_average"));
 			trainer.AddLocalHook(new MetricProcessorHook<INDArray>("optimiser.updates", (a, h) => h.StandardDeviation(a), "shared.optimiser_updates_stddev"));
+			trainer.AddLocalHook(new MetricProcessorHook<INDArray>("network.layers.*<external_output>._outputs.default.activations", (a, h) => h.Divide(h.Sum(a), a.Length), "shared.network_activations_mean"));
 
 			// create and attach a new UI framework
-			WPFMonitor gui = sigma.AddMonitor(new WPFMonitor(name, SampleMnist ? "de-DE" : "en-EN"));
-			gui.ColourManager.Dark = SampleMnist;
+			WPFMonitor gui = sigma.AddMonitor(new WPFMonitor(name, DemoMode.Language));
+			gui.ColourManager.Dark = DemoMode != DemoType.Iris;
 
 			StatusBarLegendInfo iris = new StatusBarLegendInfo(name, MaterialColour.Blue);
 			StatusBarLegendInfo general = new StatusBarLegendInfo("General", MaterialColour.Grey);
@@ -77,109 +94,7 @@
 			gui.AddLegend(general);
 
 			// create a tab
-			gui.AddTabs(overview, metrics);
-
-			if (SampleMnist)
-			{
-				gui.AddTabs(validation);
-			}
-=======
-
-namespace Sigma.Tests.Internals.WPF
-{
-    internal class Program
-    {
-        internal class DemoType
-        {
-            internal readonly string Name;
-            internal readonly string Language;
-            internal readonly bool Slow;
-
-            private readonly Func<SigmaEnvironment, ITrainer> _createTrainerFunction;
-
-            public DemoType(string name, string language, bool slow, Func<SigmaEnvironment, ITrainer> createTrainerFunction)
-            {
-                Name = name;
-                Language = language;
-                Slow = slow;
-                _createTrainerFunction = createTrainerFunction;
-            }
-
-            internal ITrainer CreateTrainer(SigmaEnvironment sigma)
-            {
-                return _createTrainerFunction.Invoke(sigma);
-            }
-
-            internal static readonly DemoType Mnist = new DemoType("MNIST", "de-DE", true, CreateMnistTrainer);
-            internal static readonly DemoType Iris = new DemoType("IRIS", "en-EN", false, CreateIrisTrainer);
-            internal static readonly DemoType Xor = new DemoType("XOR", "en-EN", false, CreateXorTrainer);
-        }
-
-        private static readonly DemoType DemoMode = DemoType.Xor;
-
-        private static void Main()
-        {
-            SigmaEnvironment.EnableLogging();
-            SigmaEnvironment sigma = SigmaEnvironment.Create("sigma_demo");
-
-            // create a new mnist trainer
-            string name = DemoMode.Name;
-            ITrainer trainer = DemoMode.CreateTrainer(sigma);
-
-            //trainer.AddLocalHook(new MetricProcessorHook<INDArray>("network.layers.*.weights", (a, h) => h.Divide(h.Sum(a), a.Length), "shared.network_weights_average"));
-            //trainer.AddLocalHook(new MetricProcessorHook<INDArray>("network.layers.*.weights", (a, h) => h.StandardDeviation(a), "shared.network_weights_stddev"));
-            //trainer.AddLocalHook(new MetricProcessorHook<INDArray>("network.layers.*.biases", (a, h) => h.Divide(h.Sum(a), a.Length), "shared.network_biases_average"));
-            //trainer.AddLocalHook(new MetricProcessorHook<INDArray>("network.layers.*.biases", (a, h) => h.StandardDeviation(a), "shared.network_biases_stddev"));
-            //trainer.AddLocalHook(new MetricProcessorHook<INDArray>("optimiser.updates", (a, h) => h.Divide(h.Sum(a), a.Length), "shared.optimiser_updates_average"));
-            //trainer.AddLocalHook(new MetricProcessorHook<INDArray>("optimiser.updates", (a, h) => h.StandardDeviation(a), "shared.optimiser_updates_stddev"));
-            //trainer.AddLocalHook(new MetricProcessorHook<INDArray>("network.layers.*<external_output>._outputs.default.activations", (a, h) => h.Divide(h.Sum(a), a.Length), "shared.network_activations_mean"));
-
-            // create and attach a new UI framework
-            WPFMonitor gui = sigma.AddMonitor(new WPFMonitor(name, DemoMode.Language));
-            gui.ColourManager.Dark = DemoMode != DemoType.Iris;
-
-            StatusBarLegendInfo iris = new StatusBarLegendInfo(name, MaterialColour.Blue);
-            StatusBarLegendInfo general = new StatusBarLegendInfo("General", MaterialColour.Grey);
-            gui.AddLegend(iris);
-            gui.AddLegend(general);
-
-            // create a tab
-            gui.AddTabs("Overview", "Metrics", "Validation");
-
-            // access the window inside the ui thread
-            gui.WindowDispatcher(window =>
-            {
-                // enable initialisation
-                window.IsInitializing = true;
-
-                window.TabControl["Metrics"].GridSize = new GridSize(2, 4);
-                window.TabControl["Validation"].GridSize = new GridSize(1, 2);
-
-                window.TabControl["Overview"].GridSize.Rows -= 1;
-                window.TabControl["Overview"].GridSize.Columns -= 1;
-
-                // add a panel that controls the learning process
-                window.TabControl["Overview"].AddCumulativePanel(new ControlPanel("Control", trainer), legend: iris);
-
-                //ITimeStep reportTimeStep = DemoMode.Slow ? TimeStep.Every(1, TimeScale.Iteration) : TimeStep.Every(10, TimeScale.Epoch);
-
-                var cost1 = CreateChartPanel<CartesianChart, LineSeries, ChartValues<double>, double>("Cost / Epoch", trainer, "optimiser.cost_total", TimeStep.Every(100, TimeScale.Epoch));
-                //var cost2 = CreateChartPanel<CartesianChart, LineSeries, TickChartValues<double>, double>("Cost / Epoch", trainer, "optimiser.cost_total", reportTimeStep);
-
-                //var weightAverage = CreateChartPanel<CartesianChart, LineSeries, TickChartValues<double>, double>("Mean of Weights / Epoch", trainer, "shared.network_weights_average", reportTimeStep, averageMode: true).Linearify();
-                //var weightStddev = CreateChartPanel<CartesianChart, LineSeries, TickChartValues<double>, double>("Standard Deviation of Weights / Epoch", trainer, "shared.network_weights_stddev", reportTimeStep, averageMode: true).Linearify();
-                //var biasesAverage = CreateChartPanel<CartesianChart, LineSeries, TickChartValues<double>, double>("Mean of Biases / Epoch", trainer, "shared.network_biases_average", reportTimeStep, averageMode: true).Linearify();
-                //var biasesStddev = CreateChartPanel<CartesianChart, LineSeries, TickChartValues<double>, double>("Standard Deviation of Biases / Epoch", trainer, "shared.network_biases_stddev", reportTimeStep, averageMode: true).Linearify();
-                //var updateAverage = CreateChartPanel<CartesianChart, LineSeries, TickChartValues<double>, double>("Mean of Parameter Updates / Epoch", trainer, "shared.optimiser_updates_average", reportTimeStep, averageMode: true).Linearify();
-                //var updateStddev = CreateChartPanel<CartesianChart, LineSeries, TickChartValues<double>, double>("Standard Deviation of Parameter Updates / Epoch", trainer, "shared.optimiser_updates_stddev", reportTimeStep, averageMode: true).Linearify();
-
-                //var outputActivationsMean = CreateChartPanel<CartesianChart, LineSeries, TickChartValues<double>, double>("Mean of Output Activations", trainer, "shared.network_activations_mean", reportTimeStep, averageMode: true).Linearify();
-
-                //var accuracy1 = new AccuracyPanel("Validation Accuracy", trainer, DemoMode.Slow ? TimeStep.Every(1, TimeScale.Epoch) : reportTimeStep, null, 1, 2);
-                //accuracy1.Fast().Linearify();
-                //var accuracy2 = new AccuracyPanel("Validation Accuracy", trainer, DemoMode.Slow ? TimeStep.Every(1, TimeScale.Epoch) : reportTimeStep, null, 1, 2);
-                //accuracy2.Fast().Linearify();
->>>>>>> 40d9d9bb
+			gui.AddTabs("Overview", "Metrics", "Validation");
 
 			// access the window inside the ui thread
 			gui.WindowDispatcher(window =>
@@ -187,91 +102,33 @@
 				// enable initialisation
 				window.IsInitializing = true;
 
-<<<<<<< HEAD
-				window.TabControl[metrics].GridSize = new GridSize(2, 3);
-				if (SampleMnist)
-				{
-					window.TabControl[validation].GridSize = new GridSize(1, 2);
-				}
-
-				window.TabControl[overview].GridSize.Rows -= 1;
-				window.TabControl[overview].GridSize.Columns -= 1;
+				window.TabControl["Metrics"].GridSize = new GridSize(2, 4);
+				window.TabControl["Validation"].GridSize = new GridSize(1, 2);
+
+				window.TabControl["Overview"].GridSize.Rows -= 1;
+				window.TabControl["Overview"].GridSize.Columns -= 1;
 
 				// add a panel that controls the learning process
-				window.TabControl[overview].AddCumulativePanel(new ControlPanel("Control", trainer), legend: iris);
-=======
-                var parameter = new ParameterPanel("Parameters", sigma, window);
-                parameter.Add("Time", typeof(DateTime), regTest, "test");
-
-                ValueSourceReporterHook valueHook = new ValueSourceReporterHook(TimeStep.Every(1, TimeScale.Epoch), "optimiser.cost_total");
-                trainer.AddGlobalHook(valueHook);
-                sigma.SynchronisationHandler.AddSynchronisationSource(valueHook);
-
-                var costBlock = (UserControlParameterVisualiser)parameter.Content.Add("Cost", typeof(double), trainer.Operator.Registry, "optimiser.cost_total");
-                costBlock.AutoPollValues(trainer, TimeStep.Every(1, TimeScale.Epoch));
-
-                var learningBlock = (UserControlParameterVisualiser)parameter.Content.Add("Learning rate", typeof(double), trainer.Operator.Registry, "optimiser.learning_rate");
-                learningBlock.AutoPollValues(trainer, TimeStep.Every(1, TimeScale.Epoch));
-
-                //trainer.AddGlobalHook(new RunningTimeReporter(TimeStep.Every(1, TimeScale.Epoch)));
-
-                //var heeBlock = new SigmaTimeBlock();
-                //heeBlock.AutoPollValues(trainer, TimeStep.Every(1, TimeScale.Epoch));
-                //parameter.Content.Add(new Label { Content = "Cost" }, heeBlock, null, "optimiser.cost_total");
-
-                window.TabControl["Overview"].AddCumulativePanel(cost1, 1, 2, legend: iris);
-                window.TabControl["Overview"].AddCumulativePanel(parameter);
-                //window.TabControl["Overview"].AddCumulativePanel(accuracy1, 1, 2, legend: iris);
-
-                ////window.TabControl["Metrics"].AddCumulativePanel(cost2, legend: iris);
-                //window.TabControl["Metrics"].AddCumulativePanel(weightAverage, legend: iris);
-                //window.TabControl["Metrics"].AddCumulativePanel(biasesAverage, legend: iris);
-                //window.TabControl["Metrics"].AddCumulativePanel(updateAverage, legend: iris);
-                //window.TabControl["Metrics"].AddCumulativePanel(accuracy2, legend: iris);
-                //window.TabControl["Metrics"].AddCumulativePanel(weightStddev, legend: iris);
-                //window.TabControl["Metrics"].AddCumulativePanel(biasesStddev, legend: iris);
-                //window.TabControl["Metrics"].AddCumulativePanel(updateStddev, legend: iris);
-                //window.TabControl["Metrics"].AddCumulativePanel(outputActivationsMean, legend: iris);
-
-                // finish initialisation
-                window.IsInitializing = false;
-            });
-
-            // the operators should not run instantly but when the user clicks play
-            sigma.StartOperatorsOnRun = false;
->>>>>>> 40d9d9bb
-
-				ITimeStep reportTimeStep = SampleMnist ? TimeStep.Every(1, TimeScale.Iteration) : TimeStep.Every(10, TimeScale.Epoch);
-				const int maxPoints = 50;
-
-				var cost1 = new TrainerChartPanel<CartesianChart, GLineSeries, GearedValues<double>, double>("Cost / Epoch", trainer, "optimiser.cost_total", reportTimeStep);
-				cost1.Fast(); cost1.Linearify(); cost1.MaxPoints = maxPoints;
-				var cost2 = new TrainerChartPanel<CartesianChart, GLineSeries, GearedValues<double>, double>("Cost / Epoch", trainer, "optimiser.cost_total", reportTimeStep);
-				cost2.Fast();
-
-<<<<<<< HEAD
-				var weightAverage = new TrainerChartPanel<CartesianChart, GLineSeries, GearedValues<double>, double>("Mean of Weights / Epoch", trainer, "shared.network_weights_average", reportTimeStep, averageMode: true);
-				weightAverage.Fast(); weightAverage.Linearify(); weightAverage.MaxPoints = maxPoints;
-
-				var weightStddev = new TrainerChartPanel<CartesianChart, GLineSeries, GearedValues<double>, double>("Standard Deviation of Weights / Epoch", trainer, "shared.network_weights_stddev", reportTimeStep, averageMode: true);
-				weightStddev.Fast(); weightStddev.Linearify(); weightStddev.MaxPoints = maxPoints;
-
-				var biasesAverage = new TrainerChartPanel<CartesianChart, GLineSeries, GearedValues<double>, double>("Mean of Biases / Epoch", trainer, "shared.network_biases_average", reportTimeStep, averageMode: true);
-				biasesAverage.Fast(); biasesAverage.Linearify(); biasesAverage.MaxPoints = maxPoints;
-
-				var biasesStddev = new TrainerChartPanel<CartesianChart, GLineSeries, GearedValues<double>, double>("Standard Deviation of Biases / Epoch", trainer, "shared.network_biases_stddev", reportTimeStep, averageMode: true);
-				biasesStddev.Fast(); biasesStddev.Linearify(); biasesStddev.MaxPoints = maxPoints;
-
-				var updateAverage = new TrainerChartPanel<CartesianChart, GLineSeries, GearedValues<double>, double>("Mean of Parameter Updates / Epoch", trainer, "shared.optimiser_updates_average", reportTimeStep, averageMode: true);
-				updateAverage.Fast(); updateAverage.Linearify(); updateAverage.MaxPoints = maxPoints;
-
-				var updateStddev = new TrainerChartPanel<CartesianChart, GLineSeries, GearedValues<double>, double>("Standard Deviation of Parameter Updates / Epoch", trainer, "shared.optimiser_updates_stddev", reportTimeStep, averageMode: true);
-				updateStddev.Fast(); updateStddev.Linearify(); updateStddev.MaxPoints = maxPoints;
-
-				var accuracy1 = new AccuracyPanel("Validation Accuracy", trainer, SampleMnist ? TimeStep.Every(1, TimeScale.Epoch) : reportTimeStep, null, 1, 2);
-				accuracy1.Fast(); accuracy1.Linearify(); accuracy1.MaxPoints = maxPoints;
-				var accuracy2 = new AccuracyPanel("Validation Accuracy", trainer, SampleMnist ? TimeStep.Every(1, TimeScale.Epoch) : reportTimeStep, null, 1, 2);
-				accuracy2.Fast(); accuracy2.Linearify(); accuracy2.MaxPoints = maxPoints;
+				window.TabControl["Overview"].AddCumulativePanel(new ControlPanel("Control", trainer), legend: iris);
+
+				ITimeStep reportTimeStep = DemoMode.Slow ? TimeStep.Every(1, TimeScale.Iteration) : TimeStep.Every(10, TimeScale.Epoch);
+
+				var cost1 = CreateChartPanel<CartesianChart, GLineSeries, GearedValues<double>, double>("Cost / Epoch", trainer, "optimiser.cost_total", reportTimeStep).Linearify();
+				//var cost2 = CreateChartPanel<CartesianChart, GLineSeries, GearedValues<double>, double>("Cost / Epoch", trainer, "optimiser.cost_total", reportTimeStep);
+
+				var weightAverage = CreateChartPanel<CartesianChart, GLineSeries, GearedValues<double>, double>("Mean of Weights / Epoch", trainer, "shared.network_weights_average", reportTimeStep, averageMode: true).Linearify();
+				var weightStddev = CreateChartPanel<CartesianChart, GLineSeries, GearedValues<double>, double>("Standard Deviation of Weights / Epoch", trainer, "shared.network_weights_stddev", reportTimeStep, averageMode: true).Linearify();
+				var biasesAverage = CreateChartPanel<CartesianChart, GLineSeries, GearedValues<double>, double>("Mean of Biases / Epoch", trainer, "shared.network_biases_average", reportTimeStep, averageMode: true).Linearify();
+				var biasesStddev = CreateChartPanel<CartesianChart, GLineSeries, GearedValues<double>, double>("Standard Deviation of Biases / Epoch", trainer, "shared.network_biases_stddev", reportTimeStep, averageMode: true).Linearify();
+				var updateAverage = CreateChartPanel<CartesianChart, GLineSeries, GearedValues<double>, double>("Mean of Parameter Updates / Epoch", trainer, "shared.optimiser_updates_average", reportTimeStep, averageMode: true).Linearify();
+				var updateStddev = CreateChartPanel<CartesianChart, GLineSeries, GearedValues<double>, double>("Standard Deviation of Parameter Updates / Epoch", trainer, "shared.optimiser_updates_stddev", reportTimeStep, averageMode: true).Linearify();
+
+				var outputActivationsMean = CreateChartPanel<CartesianChart, GLineSeries, GearedValues<double>, double>("Mean of Output Activations", trainer, "shared.network_activations_mean", reportTimeStep, averageMode: true).Linearify();
+
+				var accuracy1 = new AccuracyPanel("Validation Accuracy", trainer, DemoMode.Slow ? TimeStep.Every(1, TimeScale.Epoch) : reportTimeStep, null, 1, 2);
+				accuracy1.Fast().Linearify();
+				var accuracy2 = new AccuracyPanel("Validation Accuracy", trainer, DemoMode.Slow ? TimeStep.Every(1, TimeScale.Epoch) : reportTimeStep, null, 1, 2);
+				accuracy2.Fast().Linearify();
 
 				IRegistry regTest = new Registry();
 				regTest.Add("test", DateTime.Now);
@@ -283,35 +140,25 @@
 				trainer.AddGlobalHook(valueHook);
 				sigma.SynchronisationHandler.AddSynchronisationSource(valueHook);
 
-				var costBlock = (UserControlParameterVisualiser) parameter.Content.Add("Cost", typeof(object), trainer.Operator.Registry, "optimiser.cost_total");
+				var costBlock = (UserControlParameterVisualiser)parameter.Content.Add("Cost", typeof(double), trainer.Operator.Registry, "optimiser.cost_total");
 				costBlock.AutoPollValues(trainer, TimeStep.Every(1, TimeScale.Epoch));
 
-				if (!SampleMnist)
-				{
-					var learningBlock = (UserControlParameterVisualiser) parameter.Content.Add("Learning rate", typeof(double), trainer.Operator.Registry, "optimiser.base_learning_rate");
-					learningBlock.AutoPollValues(trainer, TimeStep.Every(1, TimeScale.Epoch));
-				}
-
-				window.TabControl[overview].AddCumulativePanel(cost1, 1, 2, legend: iris);
-				window.TabControl[overview].AddCumulativePanel(parameter);
-				window.TabControl[overview].AddCumulativePanel(accuracy1, 1, 2, legend: iris);
-
-				window.TabControl[metrics].AddCumulativePanel(weightAverage, legend: iris);
-				window.TabControl[metrics].AddCumulativePanel(biasesAverage, legend: iris);
-				window.TabControl[metrics].AddCumulativePanel(updateAverage, legend: iris);
-				window.TabControl[metrics].AddCumulativePanel(weightStddev, legend: iris);
-				window.TabControl[metrics].AddCumulativePanel(biasesStddev, legend: iris);
-				window.TabControl[metrics].AddCumulativePanel(updateStddev, legend: iris);
-
-				if (SampleMnist)
-				{
-					var outputPanel = new NumberPanel("Vorhersage", trainer);
-					var drawPanel = new DrawPanel("Zeichenbox", trainer, 560, 560, 20, outputPanel);
-
-					window.TabControl[validation].AddCumulativePanel(drawPanel);
-					window.TabControl[validation].AddCumulativePanel(outputPanel);
-
-				}
+				var learningBlock = (UserControlParameterVisualiser)parameter.Content.Add("Learning rate", typeof(double), trainer.Operator.Registry, "optimiser.learning_rate");
+				learningBlock.AutoPollValues(trainer, TimeStep.Every(1, TimeScale.Epoch));
+
+				window.TabControl["Overview"].AddCumulativePanel(cost1, 1, 2, legend: iris);
+				window.TabControl["Overview"].AddCumulativePanel(parameter);
+				window.TabControl["Overview"].AddCumulativePanel(accuracy1, 1, 2, legend: iris);
+
+				//window.TabControl["Metrics"].AddCumulativePanel(cost2, legend: iris);
+				window.TabControl["Metrics"].AddCumulativePanel(weightAverage, legend: iris);
+				window.TabControl["Metrics"].AddCumulativePanel(biasesAverage, legend: iris);
+				window.TabControl["Metrics"].AddCumulativePanel(updateAverage, legend: iris);
+				window.TabControl["Metrics"].AddCumulativePanel(accuracy2, legend: iris);
+				window.TabControl["Metrics"].AddCumulativePanel(weightStddev, legend: iris);
+				window.TabControl["Metrics"].AddCumulativePanel(biasesStddev, legend: iris);
+				window.TabControl["Metrics"].AddCumulativePanel(updateStddev, legend: iris);
+				window.TabControl["Metrics"].AddCumulativePanel(outputActivationsMean, legend: iris);
 
 				// finish initialisation
 				window.IsInitializing = false;
@@ -323,6 +170,29 @@
 			sigma.Prepare();
 
 			sigma.Run();
+		}
+
+		private static ITrainer CreateXorTrainer(SigmaEnvironment sigma)
+		{
+			RawDataset dataset = new RawDataset("xor");
+			dataset.AddRecords("inputs", new[] { 0, 0 }, new[] { 0, 1 }, new[] { 1, 0 }, new[] { 1, 1 });
+			dataset.AddRecords("targets", new[] { 0 }, new[] { 1 }, new[] { 1 }, new[] { 0 });
+
+			ITrainer trainer = sigma.CreateTrainer("xor-trainer");
+
+			trainer.Network = new Network();
+			trainer.Network.Architecture = InputLayer.Construct(2) + FullyConnectedLayer.Construct(1) + OutputLayer.Construct(1) + SquaredDifferenceCostLayer.Construct();
+			trainer.TrainingDataIterator = new UndividedIterator(dataset);
+			trainer.AddNamedDataIterator("validation", new UndividedIterator(dataset));
+			trainer.Operator = new CpuSinglethreadedOperator();
+			trainer.Optimiser = new GradientDescentOptimiser(learningRate: 0.01);
+
+			trainer.AddInitialiser("*.*", new GaussianInitialiser(standardDeviation: 0.1));
+
+			trainer.AddLocalHook(new AccumulatedValueReporterHook("optimiser.cost_total", TimeStep.Every(1, TimeScale.Epoch), reportEpochIteration: true));
+			trainer.AddLocalHook(new ValueReporterHook("network.layers.1-fullyconnected._outputs.default.activations", TimeStep.Every(1, TimeScale.Epoch)));
+
+			return trainer;
 		}
 
 		private static ITrainer CreateIrisTrainer(SigmaEnvironment sigma)
@@ -333,25 +203,22 @@
 				.Preprocess(new AdaptiveNormalisingPreprocessor(minOutputValue: 0.0, maxOutputValue: 1.0))
 				.Preprocess(new ShufflePreprocessor());
 
-			IDataset dataset = new Dataset("iris", Dataset.BlockSizeAuto, false, irisExtractor);
-
-			ITrainer trainer = sigma.CreateTrainer("test");
+			IDataset dataset = new ExtractedDataset("iris", ExtractedDataset.BlockSizeAuto, false, irisExtractor);
+
+			ITrainer trainer = sigma.CreateTrainer("xor-trainer");
 
 			trainer.Network = new Network();
-			trainer.Network.Architecture = InputLayer.Construct(4)
-										   + FullyConnectedLayer.Construct(4)
-										   + FullyConnectedLayer.Construct(24)
-										   + FullyConnectedLayer.Construct(3)
-										   + OutputLayer.Construct(3)
-										   + SoftMaxCrossEntropyCostLayer.Construct();
-
-			trainer.TrainingDataIterator = new MinibatchIterator(10, dataset);
+			trainer.Network.Architecture = InputLayer.Construct(2) + FullyConnectedLayer.Construct(1) + OutputLayer.Construct(1) + SquaredDifferenceCostLayer.Construct();
+			trainer.TrainingDataIterator = new UndividedIterator(dataset);
 			trainer.AddNamedDataIterator("validation", new UndividedIterator(dataset));
-			trainer.Optimiser = new AdagradOptimiser(0.01);
-			trainer.Operator = new CpuSinglethreadedOperator(new DebugHandler(new CpuFloat32Handler()));
-
-			trainer.AddInitialiser("*.weights", new GaussianInitialiser(standardDeviation: 0.3));
-			trainer.AddInitialiser("*.bias*", new GaussianInitialiser(standardDeviation: 0.1));
+			trainer.Operator = new CpuSinglethreadedOperator();
+			trainer.Optimiser = new AdagradOptimiser(baseLearningRate: 0.01);
+
+			trainer.AddInitialiser("*.*", new GaussianInitialiser(standardDeviation: 0.1));
+
+			trainer.AddLocalHook(new AccumulatedValueReporterHook("optimiser.cost_total", TimeStep.Every(1, TimeScale.Epoch), averageValues: true));
+			trainer.AddLocalHook(new ValueReporterHook("network.layers.1-fullyconnected._outputs.default.activations", TimeStep.Every(1, TimeScale.Epoch)));
+			trainer.AddLocalHook(new CurrentEpochIterationReporter(TimeStep.Every(5, TimeScale.Epoch)));
 
 			return trainer;
 		}
@@ -369,16 +236,16 @@
 			ByteRecordReader mnistTargetReader = new ByteRecordReader(headerLengthBytes: 8, recordSizeBytes: 1, source: new CompressedSource(new MultiSource(new FileSource("train-labels-idx1-ubyte.gz"), new UrlSource("http://yann.lecun.com/exdb/mnist/train-labels-idx1-ubyte.gz"))));
 			IRecordExtractor mnistTargetExtractor = mnistTargetReader.Extractor("targets", new[] { 0L }, new[] { 1L }).Preprocess(new OneHotPreprocessor(minValue: 0, maxValue: 9));
 
-			IDataset dataset = new Dataset("mnist", Dataset.BlockSizeAuto, false, mnistImageExtractor, mnistTargetExtractor);
+			IDataset dataset = new ExtractedDataset("mnist", ExtractedDataset.BlockSizeAuto, false, mnistImageExtractor, mnistTargetExtractor);
 			ITrainer trainer = sigma.CreateTrainer("test");
 
 			trainer.Network = new Network
 			{
 				Architecture = InputLayer.Construct(28, 28)
-				+ FullyConnectedLayer.Construct(28 * 28)
-				+ FullyConnectedLayer.Construct(10)
-				+ OutputLayer.Construct(10)
-				+ SoftMaxCrossEntropyCostLayer.Construct()
+								+ FullyConnectedLayer.Construct(28 * 28)
+								+ FullyConnectedLayer.Construct(10)
+								+ OutputLayer.Construct(10)
+								+ SoftMaxCrossEntropyCostLayer.Construct()
 			};
 
 			trainer.TrainingDataIterator = new MinibatchIterator(100, dataset);
@@ -391,103 +258,14 @@
 
 			return trainer;
 		}
+
+		private static TrainerChartPanel<TChart, TSeries, TChartValues, TData> CreateChartPanel<TChart, TSeries, TChartValues, TData>(string title, ITrainer trainer, string hookedValue, ITimeStep timestep, bool averageMode = false) where TChart : Chart, new() where TSeries : Series, new() where TChartValues : IList<TData>, IChartValues, new()
+		{
+			var panel = new TrainerChartPanel<TChart, TSeries, TChartValues, TData>(title, trainer, hookedValue, timestep, averageMode);
+
+			panel.Fast();
+
+			return panel;
+		}
 	}
-=======
-        private static ITrainer CreateXorTrainer(SigmaEnvironment sigma)
-        {
-            RawDataset dataset = new RawDataset("xor");
-            dataset.AddRecords("inputs", new[] { 0, 0 }, new[] { 0, 1 }, new[] { 1, 0 }, new[] { 1, 1 });
-            dataset.AddRecords("targets", new[] { 0 }, new[] { 1 }, new[] { 1 }, new[] { 0 });
-
-            ITrainer trainer = sigma.CreateTrainer("xor-trainer");
-
-            trainer.Network = new Network();
-            trainer.Network.Architecture = InputLayer.Construct(2) + FullyConnectedLayer.Construct(1) + OutputLayer.Construct(1) + SquaredDifferenceCostLayer.Construct();
-            trainer.TrainingDataIterator = new UndividedIterator(dataset);
-            trainer.AddNamedDataIterator("validation", new UndividedIterator(dataset));
-            trainer.Operator = new CpuSinglethreadedOperator();
-            trainer.Optimiser = new GradientDescentOptimiser(learningRate: 0.01);
-
-            trainer.AddInitialiser("*.*", new GaussianInitialiser(standardDeviation: 0.1));
-
-            trainer.AddLocalHook(new AccumulatedValueReporterHook("optimiser.cost_total", TimeStep.Every(1, TimeScale.Epoch), reportEpochIteration: true));
-            trainer.AddLocalHook(new ValueReporterHook("network.layers.1-fullyconnected._outputs.default.activations", TimeStep.Every(1, TimeScale.Epoch)));
-
-            return trainer;
-        }
-
-        private static ITrainer CreateIrisTrainer(SigmaEnvironment sigma)
-        {
-            var irisReader = new CsvRecordReader(new MultiSource(new FileSource("iris.data"), new UrlSource("http://archive.ics.uci.edu/ml/machine-learning-databases/iris/iris.data")));
-            IRecordExtractor irisExtractor = irisReader.Extractor("inputs", new[] { 0, 3 }, "targets", 4).AddValueMapping(4, "Iris-setosa", "Iris-versicolor", "Iris-virginica")
-                .Preprocess(new OneHotPreprocessor("targets", minValue: 0, maxValue: 2))
-                .Preprocess(new AdaptiveNormalisingPreprocessor(minOutputValue: 0.0, maxOutputValue: 1.0))
-                .Preprocess(new ShufflePreprocessor());
-
-            IDataset dataset = new ExtractedDataset("iris", ExtractedDataset.BlockSizeAuto, false, irisExtractor);
-
-            ITrainer trainer = sigma.CreateTrainer("xor-trainer");
-
-            trainer.Network = new Network();
-            trainer.Network.Architecture = InputLayer.Construct(2) + FullyConnectedLayer.Construct(1) + OutputLayer.Construct(1) + SquaredDifferenceCostLayer.Construct();
-            trainer.TrainingDataIterator = new UndividedIterator(dataset);
-            trainer.AddNamedDataIterator("validation", new UndividedIterator(dataset));
-            trainer.Operator = new CpuSinglethreadedOperator();
-            trainer.Optimiser = new AdagradOptimiser(baseLearningRate: 0.01);
-
-            trainer.AddInitialiser("*.*", new GaussianInitialiser(standardDeviation: 0.1));
-
-            trainer.AddLocalHook(new AccumulatedValueReporterHook("optimiser.cost_total", TimeStep.Every(1, TimeScale.Epoch), averageValues: true));
-            trainer.AddLocalHook(new ValueReporterHook("network.layers.1-fullyconnected._outputs.default.activations", TimeStep.Every(1, TimeScale.Epoch)));
-            trainer.AddLocalHook(new CurrentEpochIterationReporter(TimeStep.Every(5, TimeScale.Epoch)));
-
-            return trainer;
-        }
-
-        /// <summary>
-        /// Create a MNIST trainer (writing recognition) will be added to an environemnt.
-        /// </summary>
-        /// <param name="sigma">The sigma environemnt this trainer will be assigned to.</param>
-        /// <returns>The newly created trainer.</returns>
-        private static ITrainer CreateMnistTrainer(SigmaEnvironment sigma)
-        {
-            ByteRecordReader mnistImageReader = new ByteRecordReader(headerLengthBytes: 16, recordSizeBytes: 28 * 28, source: new CompressedSource(new MultiSource(new FileSource("train-images-idx3-ubyte.gz"), new UrlSource("http://yann.lecun.com/exdb/mnist/train-images-idx3-ubyte.gz"))));
-            IRecordExtractor mnistImageExtractor = mnistImageReader.Extractor("inputs", new[] { 0L, 0L }, new[] { 28L, 28L }).Preprocess(new NormalisingPreprocessor(0, 255));
-
-            ByteRecordReader mnistTargetReader = new ByteRecordReader(headerLengthBytes: 8, recordSizeBytes: 1, source: new CompressedSource(new MultiSource(new FileSource("train-labels-idx1-ubyte.gz"), new UrlSource("http://yann.lecun.com/exdb/mnist/train-labels-idx1-ubyte.gz"))));
-            IRecordExtractor mnistTargetExtractor = mnistTargetReader.Extractor("targets", new[] { 0L }, new[] { 1L }).Preprocess(new OneHotPreprocessor(minValue: 0, maxValue: 9));
-
-            IDataset dataset = new ExtractedDataset("mnist", ExtractedDataset.BlockSizeAuto, false, mnistImageExtractor, mnistTargetExtractor);
-            ITrainer trainer = sigma.CreateTrainer("test");
-
-            trainer.Network = new Network
-            {
-                Architecture = InputLayer.Construct(28, 28)
-                + FullyConnectedLayer.Construct(28 * 28)
-                + FullyConnectedLayer.Construct(10)
-                + OutputLayer.Construct(10)
-                + SoftMaxCrossEntropyCostLayer.Construct()
-            };
-
-            trainer.TrainingDataIterator = new MinibatchIterator(100, dataset);
-            trainer.AddNamedDataIterator("validation", new UndividedIterator(dataset));
-            trainer.Optimiser = new AdadeltaOptimiser(decayRate: 0.9);
-            trainer.Operator = new CpuSinglethreadedOperator();
-
-            trainer.AddInitialiser("*.weights", new GaussianInitialiser(standardDeviation: 0.1f));
-            trainer.AddInitialiser("*.bias*", new GaussianInitialiser(standardDeviation: 0.1f, mean: 0.03f));
-
-            return trainer;
-        }
-
-        private static TrainerChartPanel<TChart, TSeries, TChartValues, TData> CreateChartPanel<TChart, TSeries, TChartValues, TData>(string title, ITrainer trainer, string hookedValue, ITimeStep timestep, bool averageMode = false) where TChart : Chart, new() where TSeries : Series, new() where TChartValues : IList<TData>, IChartValues, new()
-        {
-            var panel = new TrainerChartPanel<TChart, TSeries, TChartValues, TData>(title, trainer, hookedValue, timestep, averageMode);
-
-            panel.Fast();
-
-            return panel;
-        }
-    }
->>>>>>> 40d9d9bb
 }