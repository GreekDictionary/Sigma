--- conflicted
+++ resolved
@@ -23,7 +23,6 @@
 using Sigma.Core.Monitors.WPF.Panels.Controls;
 using Sigma.Core.Monitors.WPF.Panels.Parameterisation;
 using Sigma.Core.Monitors.WPF.Utils;
-using Sigma.Core.Monitors.WPF.View.Graphing;
 using Sigma.Core.Monitors.WPF.View.Parameterisation;
 using Sigma.Core.Persistence;
 using Sigma.Core.Training;
@@ -178,21 +177,13 @@
 					NumberPanel outputpanel = new NumberPanel("Numbers", trainer);
 					DrawPanel drawPanel = new DrawPanel("Draw", trainer, 560, 560, 20, outputpanel);
 
-<<<<<<< HEAD
-					window.TabControl["Overview"].AddCumulativePanel(new ArchitectureGraphPanel("test"));
-
-					// finish initialisation
-					window.IsInitializing = false;
-				});
-=======
 					window.TabControl["Validation"].AddCumulativePanel(drawPanel);
 					window.TabControl["Validation"].AddCumulativePanel(outputpanel);
-				}
->>>>>>> ce098e15
-
-				for (int i = 0; i < 10; i++)
-				{
-					window.TabControl["Maximisation"].AddCumulativePanel(new MnistTargetMaximisationPanel($"Target Maximisation {i}", i, trainer, TimeStep.Every(1, TimeScale.Start)));
+					
+					for (int i = 0; i < 10; i++)
+					{
+						window.TabControl["Maximisation"].AddCumulativePanel(new MnistTargetMaximisationPanel($"Target Maximisation {i}", i, trainer, TimeStep.Every(1, TimeScale.Start)));
+					}
 				}
 
 				//for (int i = 0; i < 10; i++)
