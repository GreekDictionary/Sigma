--- conflicted
+++ resolved
@@ -22,9 +22,11 @@
 using Sigma.Core.Monitors.WPF.Model.UI.Resources;
 using Sigma.Core.Monitors.WPF.Model.UI.StatusBar;
 using Sigma.Core.Monitors.WPF.Model.UI.Windows;
+using Sigma.Core.Monitors.WPF.NetView.Graphing;
 using Sigma.Core.Monitors.WPF.Panels.Charts;
 using Sigma.Core.Monitors.WPF.Panels.Controls;
 using Sigma.Core.Monitors.WPF.Panels.Games.TicTacToe;
+using Sigma.Core.Monitors.WPF.Panels.Graphing;
 using Sigma.Core.Monitors.WPF.Panels.Parameterisation;
 using Sigma.Core.Monitors.WPF.Utils;
 using Sigma.Core.Monitors.WPF.Utils.Defaults.MNIST;
@@ -42,16 +44,7 @@
 using Sigma.Core.Utils;
 using System;
 using System.Collections.Generic;
-<<<<<<< HEAD
-using MaterialDesignColors;
-using Sigma.Core.Handlers.Backends.Debugging;
-using Sigma.Core.Handlers.Backends.SigmaDiff.NativeCpu;
-using Sigma.Core.Monitors;
-using Sigma.Core.Monitors.WPF.NetView.Graphing;
-using Sigma.Core.Monitors.WPF.Panels.Graphing;
-using Sigma.Core.Monitors.WPF.Utils.Defaults.MNIST;
-=======
->>>>>>> 6342841a
+
 
 namespace Sigma.Tests.Internals.WPF
 {
@@ -95,11 +88,7 @@
 			internal static readonly DemoType TicTacToe = new DemoType("Tic-Tac-Toe", false, CreateTicTacToeTrainer, MaterialDesignValues.BlueGrey);
 		}
 
-<<<<<<< HEAD
-		private static readonly DemoType DemoMode = DemoType.Iris;
-=======
 		private static readonly DemoType DemoMode = DemoType.TicTacToe;
->>>>>>> 6342841a
 
 		private static void Main()
 		{
@@ -121,7 +110,7 @@
 			// create and attach a new UI framework
 			WPFMonitor gui = sigma.AddMonitor(new WPFMonitor(name, DemoMode.Language));
 			gui.ColourManager.Dark = DemoMode.Dark;
-			gui.ColourManager.PrimaryColor = DemoMode.PrimarySwatch;
+			gui.ColourManager.PrimaryColor = MaterialDesignValues.Amber;
 
 			StatusBarLegendInfo iris = new StatusBarLegendInfo(name, MaterialColour.Blue);
 			StatusBarLegendInfo general = new StatusBarLegendInfo("General", MaterialColour.Grey);
@@ -189,7 +178,11 @@
 
 				window.TabControl["Overview"].AddCumulativePanel(cost1, 1, 2, legend: iris);
 				window.TabControl["Overview"].AddCumulativePanel(parameter);
-				window.TabControl["Overview"].AddCumulativePanel(new GraphPanel("Data Pipeline", trainer.TrainingDataIterator.UnderlyingDataset), 1, 2);
+				if (DemoMode != DemoType.TicTacToe)
+				{
+					window.TabControl["Overview"].AddCumulativePanel(new GraphPanel("Data Pipeline", trainer.TrainingDataIterator.UnderlyingDataset), 1, 2);
+				}
+
 				//window.TabControl["Overview"].AddCumulativePanel(accuracy1, 1, 2, legend: iris);
 
 				//window.TabControl["Metrics"].AddCumulativePanel(cost2, legend: iris);
@@ -218,7 +211,6 @@
 					{
 						window.TabControl["Maximisation"].AddCumulativePanel(new MnistBitmapHookPanel($"Target Maximisation {i}", i, trainer, TimeStep.Every(1, TimeScale.Start)));
 					}
-<<<<<<< HEAD
 				}
 
 				window.TabControl["NetView"].GridSize = new[] { 1, 1 };
@@ -234,19 +226,11 @@
 
 				window.TabControl["NetView"].AddCumulativePanel(new GraphPanel("Model Architecture", trainer.Network.Architecture));
 
-=======
-				}
 
 				if (DemoMode == DemoType.TicTacToe)
 				{
 					window.TabControl["Overview"].AddCumulativePanel(new TicTacToePanel("Play TicTacToe!", trainer));
 				}
-
->>>>>>> 6342841a
-				//for (int i = 0; i < 10; i++)
-				//{
-				//	window.TabControl["Reproduction"].AddCumulativePanel(new MnistBitmapHookPanel($"Target Maximisation 7-{i}", 8, 28, 28, trainer, TimeStep.Every(1, TimeScale.Start)));
-				//}
 
 				window.IsInitializing = false;
 			});
