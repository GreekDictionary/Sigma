--- conflicted
+++ resolved
@@ -38,154 +38,6 @@
 
 namespace Sigma.Tests.Internals.WPF
 {
-<<<<<<< HEAD
-    internal class Program
-    {
-        internal class DemoType
-        {
-            internal readonly string Name;
-            internal readonly string Language;
-            internal readonly bool Slow;
-
-            private readonly Func<SigmaEnvironment, ITrainer> _createTrainerFunction;
-
-            public DemoType(string name, string language, bool slow, Func<SigmaEnvironment, ITrainer> createTrainerFunction)
-            {
-                Name = name;
-                Language = language;
-                Slow = slow;
-                _createTrainerFunction = createTrainerFunction;
-            }
-
-            internal ITrainer CreateTrainer(SigmaEnvironment sigma)
-            {
-                return _createTrainerFunction.Invoke(sigma);
-            }
-
-            internal static readonly DemoType Mnist = new DemoType("MNIST", "de-DE", true, CreateMnistTrainer);
-            internal static readonly DemoType Iris = new DemoType("IRIS", "en-EN", false, CreateIrisTrainer);
-            internal static readonly DemoType Xor = new DemoType("XOR", "en-EN", false, CreateXorTrainer);
-        }
-
-        private static readonly DemoType DemoMode = DemoType.Mnist;
-
-        private static void Main()
-        {
-            SigmaEnvironment.EnableLogging();
-            SigmaEnvironment sigma = SigmaEnvironment.Create("sigma_demo");
-
-            // create a new mnist trainer
-            string name = DemoMode.Name;
-            ITrainer trainer = DemoMode.CreateTrainer(sigma);
-
-            trainer.AddLocalHook(new MetricProcessorHook<INDArray>("network.layers.*.weights", (a, h) => h.Divide(h.Sum(a), a.Length), "shared.network_weights_average"));
-            trainer.AddLocalHook(new MetricProcessorHook<INDArray>("network.layers.*.weights", (a, h) => h.StandardDeviation(a), "shared.network_weights_stddev"));
-            trainer.AddLocalHook(new MetricProcessorHook<INDArray>("network.layers.*.biases", (a, h) => h.Divide(h.Sum(a), a.Length), "shared.network_biases_average"));
-            trainer.AddLocalHook(new MetricProcessorHook<INDArray>("network.layers.*.biases", (a, h) => h.StandardDeviation(a), "shared.network_biases_stddev"));
-            trainer.AddLocalHook(new MetricProcessorHook<INDArray>("optimiser.updates", (a, h) => h.Divide(h.Sum(a), a.Length), "shared.optimiser_updates_average"));
-            trainer.AddLocalHook(new MetricProcessorHook<INDArray>("optimiser.updates", (a, h) => h.StandardDeviation(a), "shared.optimiser_updates_stddev"));
-            trainer.AddLocalHook(new MetricProcessorHook<INDArray>("network.layers.*<external_output>._outputs.default.activations", (a, h) => h.Divide(h.Sum(a), a.Length), "shared.network_activations_mean"));
-
-            // create and attach a new UI framework
-            WPFMonitor gui = sigma.AddMonitor(new WPFMonitor(name, DemoMode.Language));
-            gui.ColourManager.Dark = DemoMode != DemoType.Iris;
-
-            StatusBarLegendInfo iris = new StatusBarLegendInfo(name, MaterialColour.Blue);
-            StatusBarLegendInfo general = new StatusBarLegendInfo("General", MaterialColour.Grey);
-            gui.AddLegend(iris);
-            gui.AddLegend(general);
-
-            // create a tab
-            gui.AddTabs("Overview", "Metrics", "Validation");
-
-            // access the window inside the ui thread
-            gui.WindowDispatcher(window =>
-            {
-                // enable initialisation
-                window.IsInitializing = true;
-
-                window.TabControl["Metrics"].GridSize = new GridSize(2, 4);
-                window.TabControl["Validation"].GridSize = new GridSize(1, 2);
-
-                window.TabControl["Overview"].GridSize.Rows -= 1;
-                window.TabControl["Overview"].GridSize.Columns -= 1;
-
-                // add a panel that controls the learning process
-                window.TabControl["Overview"].AddCumulativePanel(new ControlPanel("Control", trainer), legend: iris);
-
-                ITimeStep reportTimeStep = DemoMode.Slow ? TimeStep.Every(1, TimeScale.Iteration) : TimeStep.Every(10, TimeScale.Epoch);
-
-                var cost1 = CreateChartPanel<CartesianChart, LineSeries, ChartValues<double>, double>("Cost / Epoch", trainer, "optimiser.cost_total", TimeStep.Every(100, TimeScale.Epoch));
-                var cost2 = CreateChartPanel<CartesianChart, LineSeries, TickChartValues<double>, double>("Cost / Epoch", trainer, "optimiser.cost_total", reportTimeStep);
-
-                var weightAverage = CreateChartPanel<CartesianChart, LineSeries, TickChartValues<double>, double>("Mean of Weights / Epoch", trainer, "shared.network_weights_average", reportTimeStep, averageMode: true).Linearify();
-                var weightStddev = CreateChartPanel<CartesianChart, LineSeries, TickChartValues<double>, double>("Standard Deviation of Weights / Epoch", trainer, "shared.network_weights_stddev", reportTimeStep, averageMode: true).Linearify();
-                var biasesAverage = CreateChartPanel<CartesianChart, LineSeries, TickChartValues<double>, double>("Mean of Biases / Epoch", trainer, "shared.network_biases_average", reportTimeStep, averageMode: true).Linearify();
-                var biasesStddev = CreateChartPanel<CartesianChart, LineSeries, TickChartValues<double>, double>("Standard Deviation of Biases / Epoch", trainer, "shared.network_biases_stddev", reportTimeStep, averageMode: true).Linearify();
-                var updateAverage = CreateChartPanel<CartesianChart, LineSeries, TickChartValues<double>, double>("Mean of Parameter Updates / Epoch", trainer, "shared.optimiser_updates_average", reportTimeStep, averageMode: true).Linearify();
-                var updateStddev = CreateChartPanel<CartesianChart, LineSeries, TickChartValues<double>, double>("Standard Deviation of Parameter Updates / Epoch", trainer, "shared.optimiser_updates_stddev", reportTimeStep, averageMode: true).Linearify();
-
-                var outputActivationsMean = CreateChartPanel<CartesianChart, LineSeries, TickChartValues<double>, double>("Mean of Output Activations", trainer, "shared.network_activations_mean", reportTimeStep, averageMode: true).Linearify();
-
-                var accuracy1 = new AccuracyPanel("Validation Accuracy", trainer, DemoMode.Slow ? TimeStep.Every(1, TimeScale.Epoch) : reportTimeStep, null, 1, 2);
-                accuracy1.Fast().Linearify();
-                var accuracy2 = new AccuracyPanel("Validation Accuracy", trainer, DemoMode.Slow ? TimeStep.Every(1, TimeScale.Epoch) : reportTimeStep, null, 1, 2);
-                accuracy2.Fast().Linearify();
-
-                IRegistry regTest = new Registry();
-                regTest.Add("test", DateTime.Now);
-
-                var parameter = new ParameterPanel("Parameters", sigma, window);
-                parameter.Add("Time", typeof(DateTime), regTest, "test");
-
-                ValueSourceReporterHook valueHook = new ValueSourceReporterHook(TimeStep.Every(1, TimeScale.Epoch), "optimiser.cost_total");
-                trainer.AddGlobalHook(valueHook);
-                sigma.SynchronisationHandler.AddSynchronisationSource(valueHook);
-
-                var costBlock = (UserControlParameterVisualiser)parameter.Content.Add("Cost", typeof(double), trainer.Operator.Registry, "optimiser.cost_total");
-                costBlock.AutoPollValues(trainer, TimeStep.Every(1, TimeScale.Epoch));
-
-                var learningBlock = (UserControlParameterVisualiser)parameter.Content.Add("Learning rate", typeof(double), trainer.Operator.Registry, "optimiser.learning_rate");
-                learningBlock.AutoPollValues(trainer, TimeStep.Every(1, TimeScale.Epoch));
-
-                //trainer.AddGlobalHook(new RunningTimeReporter(TimeStep.Every(1, TimeScale.Epoch)));
-
-                //var heeBlock = new SigmaTimeBlock();
-                //heeBlock.AutoPollValues(trainer, TimeStep.Every(1, TimeScale.Epoch));
-                //parameter.Content.Add(new Label { Content = "Cost" }, heeBlock, null, "optimiser.cost_total");
-
-                window.TabControl["Overview"].AddCumulativePanel(cost1, 1, 2, legend: iris);
-                window.TabControl["Overview"].AddCumulativePanel(parameter);
-                //window.TabControl["Overview"].AddCumulativePanel(accuracy1, 1, 2, legend: iris);
-
-                //window.TabControl["Metrics"].AddCumulativePanel(cost2, legend: iris);
-                window.TabControl["Metrics"].AddCumulativePanel(weightAverage, legend: iris);
-                window.TabControl["Metrics"].AddCumulativePanel(biasesAverage, legend: iris);
-                window.TabControl["Metrics"].AddCumulativePanel(updateAverage, legend: iris);
-                window.TabControl["Metrics"].AddCumulativePanel(accuracy2, legend: iris);
-                window.TabControl["Metrics"].AddCumulativePanel(weightStddev, legend: iris);
-                window.TabControl["Metrics"].AddCumulativePanel(biasesStddev, legend: iris);
-                window.TabControl["Metrics"].AddCumulativePanel(updateStddev, legend: iris);
-                window.TabControl["Metrics"].AddCumulativePanel(outputActivationsMean, legend: iris);
-
-                // finish initialisation
-                window.IsInitializing = false;
-            });
-
-            // the operators should not run instantly but when the user clicks play
-            sigma.StartOperatorsOnRun = false;
-
-            sigma.Prepare();
-
-            sigma.Run();
-        }
-
-        private static ITrainer CreateXorTrainer(SigmaEnvironment sigma)
-        {
-            RawDataset dataset = new RawDataset("xor");
-            dataset.AddRecords("inputs", new[] { 0, 0 }, new[] { 0, 1 }, new[] { 1, 0 }, new[] { 1, 1 });
-            dataset.AddRecords("targets", new[] { 0 }, new[] { 1 }, new[] { 1 }, new[] { 0 });
-=======
 	internal class Program
 	{
 		internal class DemoType
@@ -214,7 +66,7 @@
 			internal static readonly DemoType Xor = new DemoType("XOR", "en-EN", false, CreateXorTrainer);
 		}
 
-		private static readonly DemoType DemoMode = DemoType.Xor;
+		private static readonly DemoType DemoMode = DemoType.Mnist;
 
 		private static void Main()
 		{
@@ -237,9 +89,9 @@
 			WPFMonitor gui = sigma.AddMonitor(new WPFMonitor(name, DemoMode.Language));
 			gui.ColourManager.Dark = DemoMode != DemoType.Iris;
 
-			StatusBarLegendInfo legendInfo = new StatusBarLegendInfo(name, MaterialColour.Blue);
+			StatusBarLegendInfo iris = new StatusBarLegendInfo(name, MaterialColour.Blue);
 			StatusBarLegendInfo general = new StatusBarLegendInfo("General", MaterialColour.Grey);
-			gui.AddLegend(legendInfo);
+			gui.AddLegend(iris);
 			gui.AddLegend(general);
 
 			// create a tab
@@ -258,12 +110,12 @@
 				window.TabControl["Overview"].GridSize.Columns -= 1;
 
 				// add a panel that controls the learning process
-				window.TabControl["Overview"].AddCumulativePanel(new ControlPanel("Control", trainer), legend: legendInfo);
+				window.TabControl["Overview"].AddCumulativePanel(new ControlPanel("Control", trainer), legend: iris);
 
 				ITimeStep reportTimeStep = DemoMode.Slow ? TimeStep.Every(1, TimeScale.Iteration) : TimeStep.Every(10, TimeScale.Epoch);
 
-				var cost1 = CreateChartPanel<CartesianChart, GLineSeries, GearedValues<double>, double>("Cost / Epoch", trainer, "optimiser.cost_total", reportTimeStep).Linearify();
-				//var cost2 = CreateChartPanel<CartesianChart, GLineSeries, GearedValues<double>, double>("Cost / Epoch", trainer, "optimiser.cost_total", reportTimeStep);
+				var cost1 = CreateChartPanel<CartesianChart, GLineSeries, GearedValues<double>, double>("Cost / Epoch", trainer, "optimiser.cost_total", TimeStep.Every(100, TimeScale.Epoch));
+				var cost2 = CreateChartPanel<CartesianChart, GLineSeries, GearedValues<double>, double>("Cost / Epoch", trainer, "optimiser.cost_total", reportTimeStep);
 
 				var weightAverage = CreateChartPanel<CartesianChart, GLineSeries, GearedValues<double>, double>("Mean of Weights / Epoch", trainer, "shared.network_weights_average", reportTimeStep, averageMode: true).Linearify();
 				var weightStddev = CreateChartPanel<CartesianChart, GLineSeries, GearedValues<double>, double>("Standard Deviation of Weights / Epoch", trainer, "shared.network_weights_stddev", reportTimeStep, averageMode: true).Linearify();
@@ -295,19 +147,25 @@
 				var learningBlock = (UserControlParameterVisualiser)parameter.Content.Add("Learning rate", typeof(double), trainer.Operator.Registry, "optimiser.learning_rate");
 				learningBlock.AutoPollValues(trainer, TimeStep.Every(1, TimeScale.Epoch));
 
-				window.TabControl["Overview"].AddCumulativePanel(cost1, 1, 2, legend: legendInfo);
+				//trainer.AddGlobalHook(new RunningTimeReporter(TimeStep.Every(1, TimeScale.Epoch)));
+
+				//var heeBlock = new SigmaTimeBlock();
+				//heeBlock.AutoPollValues(trainer, TimeStep.Every(1, TimeScale.Epoch));
+				//parameter.Content.Add(new Label { Content = "Cost" }, heeBlock, null, "optimiser.cost_total");
+
+				window.TabControl["Overview"].AddCumulativePanel(cost1, 1, 2, legend: iris);
 				window.TabControl["Overview"].AddCumulativePanel(parameter);
-				window.TabControl["Overview"].AddCumulativePanel(accuracy1, 1, 2, legend: legendInfo);
+				//window.TabControl["Overview"].AddCumulativePanel(accuracy1, 1, 2, legend: iris);
 
 				//window.TabControl["Metrics"].AddCumulativePanel(cost2, legend: iris);
-				window.TabControl["Metrics"].AddCumulativePanel(weightAverage, legend: legendInfo);
-				window.TabControl["Metrics"].AddCumulativePanel(biasesAverage, legend: legendInfo);
-				window.TabControl["Metrics"].AddCumulativePanel(updateAverage, legend: legendInfo);
-				window.TabControl["Metrics"].AddCumulativePanel(accuracy2, legend: legendInfo);
-				window.TabControl["Metrics"].AddCumulativePanel(weightStddev, legend: legendInfo);
-				window.TabControl["Metrics"].AddCumulativePanel(biasesStddev, legend: legendInfo);
-				window.TabControl["Metrics"].AddCumulativePanel(updateStddev, legend: legendInfo);
-				window.TabControl["Metrics"].AddCumulativePanel(outputActivationsMean, legend: legendInfo);
+				window.TabControl["Metrics"].AddCumulativePanel(weightAverage, legend: iris);
+				window.TabControl["Metrics"].AddCumulativePanel(biasesAverage, legend: iris);
+				window.TabControl["Metrics"].AddCumulativePanel(updateAverage, legend: iris);
+				window.TabControl["Metrics"].AddCumulativePanel(accuracy2, legend: iris);
+				window.TabControl["Metrics"].AddCumulativePanel(weightStddev, legend: iris);
+				window.TabControl["Metrics"].AddCumulativePanel(biasesStddev, legend: iris);
+				window.TabControl["Metrics"].AddCumulativePanel(updateStddev, legend: iris);
+				window.TabControl["Metrics"].AddCumulativePanel(outputActivationsMean, legend: iris);
 
 				// finish initialisation
 				window.IsInitializing = false;
@@ -335,7 +193,6 @@
 			trainer.AddNamedDataIterator("validation", new UndividedIterator(dataset));
 			trainer.Operator = new CpuSinglethreadedOperator();
 			trainer.Optimiser = new GradientDescentOptimiser(learningRate: 0.01);
->>>>>>> 463a5c93
 
 			trainer.AddInitialiser("*.*", new GaussianInitialiser(standardDeviation: 0.1));
 
@@ -397,6 +254,7 @@
 								+ OutputLayer.Construct(10)
 								+ SoftMaxCrossEntropyCostLayer.Construct()
 			};
+			trainer.Network = Serialisation.ReadBinaryFileIfExists("mnist.sgnet", trainer.Network);
 
 			trainer.TrainingDataIterator = new MinibatchIterator(100, dataset);
 			trainer.AddNamedDataIterator("validation", new UndividedIterator(dataset));
@@ -413,74 +271,10 @@
 		{
 			var panel = new TrainerChartPanel<TChart, TSeries, TChartValues, TData>(title, trainer, hookedValue, timestep, averageMode);
 
-<<<<<<< HEAD
-            trainer.Network = new Network();
-            trainer.Network.Architecture = InputLayer.Construct(2) + FullyConnectedLayer.Construct(1) + OutputLayer.Construct(1) + SquaredDifferenceCostLayer.Construct();
-            trainer.TrainingDataIterator = new UndividedIterator(dataset);
-            trainer.AddNamedDataIterator("validation", new UndividedIterator(dataset));
-            trainer.Operator = new CpuSinglethreadedOperator();
-            trainer.Optimiser = new AdagradOptimiser(baseLearningRate: 0.01);
-
-            trainer.AddInitialiser("*.*", new GaussianInitialiser(standardDeviation: 0.1));
-
-            trainer.AddLocalHook(new AccumulatedValueReporterHook("optimiser.cost_total", TimeStep.Every(1, TimeScale.Epoch), averageValues: true));
-            trainer.AddLocalHook(new ValueReporterHook("network.layers.1-fullyconnected._outputs.default.activations", TimeStep.Every(1, TimeScale.Epoch)));
-            trainer.AddLocalHook(new CurrentEpochIterationReporter(TimeStep.Every(5, TimeScale.Epoch)));
-
-            return trainer;
-        }
-
-        /// <summary>
-        /// Create a MNIST trainer (writing recognition) will be added to an environemnt.
-        /// </summary>
-        /// <param name="sigma">The sigma environemnt this trainer will be assigned to.</param>
-        /// <returns>The newly created trainer.</returns>
-        private static ITrainer CreateMnistTrainer(SigmaEnvironment sigma)
-        {
-            ByteRecordReader mnistImageReader = new ByteRecordReader(headerLengthBytes: 16, recordSizeBytes: 28 * 28, source: new CompressedSource(new MultiSource(new FileSource("train-images-idx3-ubyte.gz"), new UrlSource("http://yann.lecun.com/exdb/mnist/train-images-idx3-ubyte.gz"))));
-            IRecordExtractor mnistImageExtractor = mnistImageReader.Extractor("inputs", new[] { 0L, 0L }, new[] { 28L, 28L }).Preprocess(new NormalisingPreprocessor(0, 255));
-
-            ByteRecordReader mnistTargetReader = new ByteRecordReader(headerLengthBytes: 8, recordSizeBytes: 1, source: new CompressedSource(new MultiSource(new FileSource("train-labels-idx1-ubyte.gz"), new UrlSource("http://yann.lecun.com/exdb/mnist/train-labels-idx1-ubyte.gz"))));
-            IRecordExtractor mnistTargetExtractor = mnistTargetReader.Extractor("targets", new[] { 0L }, new[] { 1L }).Preprocess(new OneHotPreprocessor(minValue: 0, maxValue: 9));
-
-            IDataset dataset = new ExtractedDataset("mnist", ExtractedDataset.BlockSizeAuto, false, mnistImageExtractor, mnistTargetExtractor);
-            ITrainer trainer = sigma.CreateTrainer("test");
-
-            trainer.Network = new Network
-            {
-                Architecture = InputLayer.Construct(28, 28)
-                + FullyConnectedLayer.Construct(28 * 28)
-                + FullyConnectedLayer.Construct(10)
-                + OutputLayer.Construct(10)
-                + SoftMaxCrossEntropyCostLayer.Construct()
-            };
-            trainer.Network = Serialisation.ReadBinaryFileIfExists("mnist.sgnet", trainer.Network);
-
-            trainer.TrainingDataIterator = new MinibatchIterator(100, dataset);
-            trainer.AddNamedDataIterator("validation", new UndividedIterator(dataset));
-            trainer.Optimiser = new AdadeltaOptimiser(decayRate: 0.9);
-            trainer.Operator = new CpuSinglethreadedOperator();
-
-            trainer.AddInitialiser("*.weights", new GaussianInitialiser(standardDeviation: 0.1f));
-            trainer.AddInitialiser("*.bias*", new GaussianInitialiser(standardDeviation: 0.1f, mean: 0.03f));
-
-            return trainer;
-        }
-
-        private static TrainerChartPanel<TChart, TSeries, TChartValues, TData> CreateChartPanel<TChart, TSeries, TChartValues, TData>(string title, ITrainer trainer, string hookedValue, ITimeStep timestep, bool averageMode = false) where TChart : Chart, new() where TSeries : Series, new() where TChartValues : IList<TData>, IChartValues, new()
-        {
-            var panel = new TrainerChartPanel<TChart, TSeries, TChartValues, TData>(title, trainer, hookedValue, timestep, averageMode);
-
-            panel.Fast();
-
-            return panel;
-        }
-    }
-=======
 			panel.Fast();
+			panel.MaxPoints = 50;
 
 			return panel;
 		}
 	}
->>>>>>> 463a5c93
 }