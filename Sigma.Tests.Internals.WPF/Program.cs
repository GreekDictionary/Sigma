﻿using LiveCharts;
using LiveCharts.Geared;
using LiveCharts.Wpf;
using LiveCharts.Wpf.Charts.Base;
using MaterialDesignColors;
using Sigma.Core;
using Sigma.Core.Architecture;
using Sigma.Core.Data.Datasets;
using Sigma.Core.Data.Iterators;
using Sigma.Core.Handlers.Backends.Debugging;
using Sigma.Core.Handlers.Backends.SigmaDiff.NativeCpu;
using Sigma.Core.Layers.Cost;
using Sigma.Core.Layers.External;
using Sigma.Core.Layers.Feedforward;
using Sigma.Core.Layers.Regularisation;
using Sigma.Core.MathAbstract;
using Sigma.Core.Monitors;
using Sigma.Core.Monitors.WPF;
using Sigma.Core.Monitors.WPF.Model.UI.Resources;
using Sigma.Core.Monitors.WPF.Model.UI.StatusBar;
using Sigma.Core.Monitors.WPF.Model.UI.Windows;
using Sigma.Core.Monitors.WPF.NetView.Graphing;
using Sigma.Core.Monitors.WPF.Panels.Charts;
using Sigma.Core.Monitors.WPF.Panels.Controls;
using Sigma.Core.Monitors.WPF.Panels.Games.TicTacToe;
using Sigma.Core.Monitors.WPF.Panels.Graphing;
using Sigma.Core.Monitors.WPF.Panels.Parameterisation;
using Sigma.Core.Monitors.WPF.Utils;
using Sigma.Core.Monitors.WPF.Utils.Defaults.MNIST;
using Sigma.Core.Monitors.WPF.View.Parameterisation;
using Sigma.Core.Training;
using Sigma.Core.Training.Hooks;
using Sigma.Core.Training.Hooks.Processors;
using Sigma.Core.Training.Hooks.Reporters;
using Sigma.Core.Training.Hooks.Saviors;
using Sigma.Core.Training.Initialisers;
using Sigma.Core.Training.Operators.Backends.NativeCpu;
using Sigma.Core.Training.Operators.Backends.NativeGpu;
using Sigma.Core.Training.Optimisers.Gradient;
using Sigma.Core.Training.Optimisers.Gradient.Memory;
using Sigma.Core.Utils;
using System;
using System.Collections.Generic;


namespace Sigma.Tests.Internals.WPF
{
	internal class Program
	{
		internal class DemoType
		{
			internal readonly string Name;
			internal readonly string Language;
			internal readonly bool Slow;
			internal readonly bool Dark;
			internal readonly Swatch PrimarySwatch;

			private readonly Func<SigmaEnvironment, ITrainer> _createTrainerFunction;

			public DemoType(string name, bool slow, Func<SigmaEnvironment, ITrainer> createTrainerFunction, Swatch primarySwatch, string language = "en-US", bool dark = true)
			{
				Name = name;
				Language = language;
				Slow = slow;
				_createTrainerFunction = createTrainerFunction;
				Dark = dark;
				PrimarySwatch = primarySwatch;
			}

			public DemoType(string name, bool slow, Func<SigmaEnvironment, ITrainer> createTrainerFunction, string language = "en-US", bool dark = true) : this(name, slow, createTrainerFunction, MaterialDesignValues.Teal, language, dark)
			{

			}

			internal ITrainer CreateTrainer(SigmaEnvironment sigma)
			{
				return _createTrainerFunction.Invoke(sigma);
			}

			internal static readonly DemoType Mnist = new DemoType("MNIST", true, CreateMnistTrainer);
			internal static readonly DemoType Iris = new DemoType("IRIS", false, CreateIrisTrainer);
			internal static readonly DemoType Xor = new DemoType("XOR", false, CreateXorTrainer);
			internal static readonly DemoType Wdbc = new DemoType("WDBC", false, CreateWdbcTrainer);
			internal static readonly DemoType Parkinsons = new DemoType("Parkinsons", false, CreateParkinsonsTrainer, MaterialDesignValues.LightBlue);
			internal static readonly DemoType TicTacToe = new DemoType("Tic-Tac-Toe", false, CreateTicTacToeTrainer, MaterialDesignValues.BlueGrey);
		}

		private static readonly DemoType DemoMode = DemoType.Mnist;

		private static void Main()
		{
			SigmaEnvironment.EnableLogging();
			SigmaEnvironment sigma = SigmaEnvironment.Create("sigma_demo");

			// create a new mnist trainer
			string name = DemoMode.Name;
			ITrainer trainer = DemoMode.CreateTrainer(sigma);

			trainer.AddLocalHook(new MetricProcessorHook<INDArray>("network.layers.*.weights", (a, h) => h.Divide(h.Sum(a), a.Length), "shared.network_weights_average"));
			trainer.AddLocalHook(new MetricProcessorHook<INDArray>("network.layers.*.weights", (a, h) => h.StandardDeviation(a), "shared.network_weights_stddev"));
			trainer.AddLocalHook(new MetricProcessorHook<INDArray>("network.layers.*.biases", (a, h) => h.Divide(h.Sum(a), a.Length), "shared.network_biases_average"));
			trainer.AddLocalHook(new MetricProcessorHook<INDArray>("network.layers.*.biases", (a, h) => h.StandardDeviation(a), "shared.network_biases_stddev"));
			trainer.AddLocalHook(new MetricProcessorHook<INDArray>("optimiser.updates", (a, h) => h.Divide(h.Sum(a), a.Length), "shared.optimiser_updates_average"));
			trainer.AddLocalHook(new MetricProcessorHook<INDArray>("optimiser.updates", (a, h) => h.StandardDeviation(a), "shared.optimiser_updates_stddev"));
			trainer.AddLocalHook(new MetricProcessorHook<INDArray>("network.layers.*<external_output>._outputs.default.activations", (a, h) => h.Divide(h.Sum(a), a.Length), "shared.network_activations_mean"));

			// create and attach a new UI framework
			WPFMonitor gui = sigma.AddMonitor(new WPFMonitor(name, DemoMode.Language));
			gui.ColourManager.Dark = DemoMode.Dark;
			gui.ColourManager.PrimaryColor = DemoMode.PrimarySwatch;

			StatusBarLegendInfo iris = new StatusBarLegendInfo(name, MaterialColour.Blue);
			StatusBarLegendInfo general = new StatusBarLegendInfo("General", MaterialColour.Grey);
			gui.AddLegend(iris);
			gui.AddLegend(general);

			// create a tab
<<<<<<< HEAD
			gui.AddTabs("Overview", "Metrics", "Validation", "Maximisation", "NetView", "Reproduction");
=======
			gui.AddTabs("Overview", "Metrics", "Validation", "Maximisation", "Reproduction", "Update");
>>>>>>> 1719336f

			// access the window inside the ui thread
			gui.WindowDispatcher(window =>
			{
				// enable initialisation
				window.IsInitializing = true;

				window.TabControl["Metrics"].GridSize = new GridSize(2, 4);
				window.TabControl["Validation"].GridSize = new GridSize(2, 5);
				window.TabControl["Maximisation"].GridSize = new GridSize(2, 5);
				window.TabControl["Reproduction"].GridSize = new GridSize(2, 5);
				window.TabControl["Update"].GridSize = new GridSize(1, 1);

				window.TabControl["Overview"].GridSize.Rows -= 1;
				window.TabControl["Overview"].GridSize.Columns -= 1;

				// add a panel that controls the learning process
				window.TabControl["Overview"].AddCumulativePanel(new ControlPanel("Control", trainer), legend: iris);

				ITimeStep reportTimeStep = DemoMode.Slow ? TimeStep.Every(1, TimeScale.Iteration) : TimeStep.Every(1, TimeScale.Epoch);

				var cost1 = CreateChartPanel<CartesianChart, GLineSeries, GearedValues<double>, double>("Cost / Epoch", trainer, "optimiser.cost_total", TimeStep.Every(1, TimeScale.Epoch)).Linearify();
				var cost2 = CreateChartPanel<CartesianChart, GLineSeries, GearedValues<double>, double>("Cost / Epoch", trainer, "optimiser.cost_total", reportTimeStep);

				var weightAverage = CreateChartPanel<CartesianChart, GLineSeries, GearedValues<double>, double>("Mean of Weights / Epoch", trainer, "shared.network_weights_average", reportTimeStep, averageMode: true).Linearify();
				var weightStddev = CreateChartPanel<CartesianChart, GLineSeries, GearedValues<double>, double>("Standard Deviation of Weights / Epoch", trainer, "shared.network_weights_stddev", reportTimeStep, averageMode: true).Linearify();
				var biasesAverage = CreateChartPanel<CartesianChart, GLineSeries, GearedValues<double>, double>("Mean of Biases / Epoch", trainer, "shared.network_biases_average", reportTimeStep, averageMode: true).Linearify();
				var biasesStddev = CreateChartPanel<CartesianChart, GLineSeries, GearedValues<double>, double>("Standard Deviation of Biases / Epoch", trainer, "shared.network_biases_stddev", reportTimeStep, averageMode: true).Linearify();
				var updateAverage = CreateChartPanel<CartesianChart, GLineSeries, GearedValues<double>, double>("Mean of Parameter Updates / Epoch", trainer, "shared.optimiser_updates_average", reportTimeStep, averageMode: true).Linearify();
				var updateStddev = CreateChartPanel<CartesianChart, GLineSeries, GearedValues<double>, double>("Standard Deviation of Parameter Updates / Epoch", trainer, "shared.optimiser_updates_stddev", reportTimeStep, averageMode: true).Linearify();

				var outputActivationsMean = CreateChartPanel<CartesianChart, GLineSeries, GearedValues<double>, double>("Mean of Output Activations", trainer, "shared.network_activations_mean", reportTimeStep, averageMode: true).Linearify();

				AccuracyPanel accuracy1 = null, accuracy2 = null;
				if (DemoMode != DemoType.Wdbc && DemoMode != DemoType.Parkinsons)
				{
					accuracy1 = new AccuracyPanel("Validation Accuracy", trainer, DemoMode.Slow ? TimeStep.Every(1, TimeScale.Epoch) : reportTimeStep, null, 1, 2);
					accuracy1.Fast().Linearify();
					accuracy2 = new AccuracyPanel("Validation Accuracy", trainer, DemoMode.Slow ? TimeStep.Every(1, TimeScale.Epoch) : reportTimeStep, null, 1, 2);
					accuracy2.Fast().Linearify();
				}

				IRegistry regTest = new Registry();
				regTest.Add("test", DateTime.Now);

				var parameter = new ParameterPanel("Parameters", sigma, window);
				parameter.Add("Time", typeof(DateTime), regTest, "test");

				ValueSourceReporter valueHook = new ValueSourceReporter(TimeStep.Every(1, TimeScale.Epoch), "optimiser.cost_total");
				trainer.AddGlobalHook(valueHook);
				sigma.SynchronisationHandler.AddSynchronisationSource(valueHook);

				var costBlock = (UserControlParameterVisualiser)parameter.Content.Add("Cost", typeof(double), trainer.Operator.Registry, "optimiser.cost_total");
				costBlock.AutoPollValues(trainer, TimeStep.Every(1, TimeScale.Epoch));

				var learningBlock = (UserControlParameterVisualiser)parameter.Content.Add("Learning rate", typeof(double), trainer.Operator.Registry, "optimiser.learning_rate");
				learningBlock.AutoPollValues(trainer, TimeStep.Every(1, TimeScale.Epoch));

				var paramCount = (UserControlParameterVisualiser)parameter.Content.Add("Parameter count", typeof(long), trainer.Operator.Registry, "network.parameter_count");
				paramCount.AutoPollValues(trainer, TimeStep.Every(1, TimeScale.Start));

				window.TabControl["Overview"].AddCumulativePanel(cost1, 1, 2, legend: iris);
				window.TabControl["Overview"].AddCumulativePanel(parameter);
				if (DemoMode != DemoType.TicTacToe)
				{
					window.TabControl["Overview"].AddCumulativePanel(new GraphPanel("Data Pipeline", trainer.TrainingDataIterator.UnderlyingDataset), 1, 2);
				}

				//window.TabControl["Overview"].AddCumulativePanel(accuracy1, 1, 2, legend: iris);

				//window.TabControl["Metrics"].AddCumulativePanel(cost2, legend: iris);
				//window.TabControl["Metrics"].AddCumulativePanel(weightAverage, legend: iris);
				//window.TabControl["Metrics"].AddCumulativePanel(biasesAverage, legend: iris);
				window.TabControl["Update"].AddCumulativePanel(updateAverage, legend: iris);
				if (accuracy2 != null)
				{
					window.TabControl["Metrics"].AddCumulativePanel(accuracy2, legend: iris);
				}

				window.TabControl["Metrics"].AddCumulativePanel(weightStddev, legend: iris);
				window.TabControl["Metrics"].AddCumulativePanel(biasesStddev, legend: iris);
				window.TabControl["Metrics"].AddCumulativePanel(updateStddev, legend: iris);
				window.TabControl["Metrics"].AddCumulativePanel(outputActivationsMean, legend: iris);

				if (DemoMode == DemoType.Mnist)
				{
					NumberPanel outputpanel = new NumberPanel("Numbers", trainer);
					DrawPanel drawPanel = new DrawPanel("Draw", trainer, 560, 560, 20, outputpanel);

					window.TabControl["Validation"].AddCumulativePanel(drawPanel);
					window.TabControl["Validation"].AddCumulativePanel(outputpanel);

					for (int i = 0; i < 10; i++)
					{
						window.TabControl["Maximisation"].AddCumulativePanel(new MnistBitmapHookPanel($"Target Maximisation {i}", i, trainer, TimeStep.Every(1, TimeScale.Epoch)));
					}
				}

				window.TabControl["NetView"].GridSize = new[] { 1, 1 };
				//window.TabControl["NetView"].AddCumulativePanel(new XamlPanel<NetLayout>("Network View"),1,2);

				GraphNode root = new GraphNode("Layer 0");
				GraphNode node1 = new GraphNode("Layer 1");
				GraphNode node2 = new GraphNode("Layer 2");
				IGraphStructure graphStructure = new GraphStructure(root);
				graphStructure.AddNode(root, "0 out", node1, "1 in");
				graphStructure.AddNode(node1, "1 out", node2, "2 in");


				window.TabControl["NetView"].AddCumulativePanel(new GraphPanel("Model Architecture", trainer.Network.Architecture));


				if (DemoMode == DemoType.TicTacToe)
				{
					window.TabControl["Overview"].AddCumulativePanel(new TicTacToePanel("Play TicTacToe!", trainer));
				}

<<<<<<< HEAD
				window.IsInitializing = false;
=======
				//for (int i = 0; i < 10; i++)
				//{
				//	window.TabControl["Reproduction"].AddCumulativePanel(new MnistBitmapHookPanel($"Target Maximisation 7-{i}", 8, 28, 28, trainer, TimeStep.Every(1, TimeScale.Start)));
				//}
>>>>>>> 1719336f
			});

			if (DemoMode == DemoType.Mnist)
			{
				sigma.AddMonitor(new HttpMonitor("http://+:8080/sigma/"));
			}

			// the operators should not run instantly but when the user clicks play
			sigma.StartOperatorsOnRun = false;

			sigma.Prepare();

			sigma.RunAsync();

			gui.WindowDispatcher(window => window.IsInitializing = false);
		}

		private static ITrainer CreateXorTrainer(SigmaEnvironment sigma)
		{
			RawDataset dataset = new RawDataset("xor");
			dataset.AddRecords("inputs", new[] { 0, 0 }, new[] { 0, 1 }, new[] { 1, 0 }, new[] { 1, 1 });
			dataset.AddRecords("targets", new[] { 0 }, new[] { 1 }, new[] { 1 }, new[] { 0 });

			ITrainer trainer = sigma.CreateTrainer("xor-trainer");

			trainer.Network = new Network();
			trainer.Network.Architecture = InputLayer.Construct(2) + FullyConnectedLayer.Construct(1) + OutputLayer.Construct(1) + SquaredDifferenceCostLayer.Construct();
			trainer.TrainingDataIterator = new UndividedIterator(dataset);
			trainer.AddNamedDataIterator("validation", new UndividedIterator(dataset));
			trainer.Operator = new CpuSinglethreadedOperator();
			trainer.Optimiser = new GradientDescentOptimiser(learningRate: 0.01);

			trainer.AddInitialiser("*.*", new GaussianInitialiser(standardDeviation: 0.1));

			trainer.AddLocalHook(new AccumulatedValueReporter("optimiser.cost_total", TimeStep.Every(1, TimeScale.Epoch), reportEpochIteration: true));
			trainer.AddLocalHook(new ValueReporter("network.layers.1-fullyconnected._outputs.default.activations", TimeStep.Every(1, TimeScale.Epoch)));

			return trainer;
		}

		private static ITrainer CreateIrisTrainer(SigmaEnvironment sigma)
		{
			IDataset dataset = Defaults.Datasets.Iris();

			ITrainer trainer = sigma.CreateTrainer("iris-trainer");

			trainer.Network = new Network();
			trainer.Network.Architecture = InputLayer.Construct(4)
											+ FullyConnectedLayer.Construct(12)
											+ FullyConnectedLayer.Construct(3)
											+ OutputLayer.Construct(3)
											+ SquaredDifferenceCostLayer.Construct();
			//trainer.Network = Serialisation.ReadBinaryFileIfExists("iris.sgnet", trainer.Network);

			trainer.TrainingDataIterator = new MinibatchIterator(50, dataset);
			trainer.AddNamedDataIterator("validation", new UndividedIterator(dataset));
			trainer.Optimiser = new GradientDescentOptimiser(learningRate: 0.06);
			trainer.Operator = new CpuSinglethreadedOperator();

			trainer.AddInitialiser("*.*", new GaussianInitialiser(standardDeviation: 0.1));

			//trainer.AddGlobalHook(new StopTrainingHook(atEpoch: 100));
			//trainer.AddLocalHook(new EarlyStopperHook("optimiser.cost_total", 20, target: ExtremaTarget.Min));

			trainer.AddLocalHook(new AccumulatedValueReporter("optimiser.cost_total", TimeStep.Every(1, TimeScale.Epoch), reportEpochIteration: true));
			//.On(new ExtremaCriteria("optimiser.cost_total", ExtremaTarget.Min)));
			//trainer.AddLocalHook(new DiskSaviorHook<INetwork>("network.self", Namers.Dynamic("iris_epoch{0}.sgnet", "epoch"), verbose: true)
			//    .On(new ExtremaCriteria("optimiser.cost_total", ExtremaTarget.Min)));

			trainer.AddHook(new MultiClassificationAccuracyReporter("validation", TimeStep.Every(1, TimeScale.Epoch), tops: 1));

			return trainer;
		}

		private static ITrainer CreateWdbcTrainer(SigmaEnvironment sigma)
		{
			IDataset dataset = Defaults.Datasets.Wdbc();

			ITrainer trainer = sigma.CreateTrainer("wdbc-trainer");

			trainer.Network = new Network
			{
				Architecture = InputLayer.Construct(30)
								+ FullyConnectedLayer.Construct(42)
								+ FullyConnectedLayer.Construct(24)
								+ FullyConnectedLayer.Construct(1)
								+ OutputLayer.Construct(1)
								+ SquaredDifferenceCostLayer.Construct()
			};

			trainer.TrainingDataIterator = new MinibatchIterator(72, dataset);
			trainer.AddNamedDataIterator("validation", new UndividedIterator(dataset));
			trainer.Optimiser = new GradientDescentOptimiser(learningRate: 0.005);
			trainer.Operator = new CpuSinglethreadedOperator(new CpuFloat32Handler());

			trainer.AddInitialiser("*.*", new GaussianInitialiser(standardDeviation: 0.1));

			trainer.AddLocalHook(new AccumulatedValueReporter("optimiser.cost_total", TimeStep.Every(1, TimeScale.Epoch)));
			trainer.AddHook(new UniClassificationAccuracyReporter("validation", 0.5, TimeStep.Every(1, TimeScale.Epoch)));

			return trainer;
		}

		private static ITrainer CreateParkinsonsTrainer(SigmaEnvironment sigma)
		{
			IDataset dataset = Defaults.Datasets.Parkinsons();

			ITrainer trainer = sigma.CreateTrainer("parkinsons-trainer");

			trainer.Network = new Network
			{
				Architecture = InputLayer.Construct(22)
								+ FullyConnectedLayer.Construct(140)
								+ FullyConnectedLayer.Construct(20)
								+ FullyConnectedLayer.Construct(1)
								+ OutputLayer.Construct(1)
								+ SquaredDifferenceCostLayer.Construct()
			};

			trainer.TrainingDataIterator = new MinibatchIterator(10, dataset);
			trainer.AddNamedDataIterator("validation", new UndividedIterator(dataset));
			trainer.Optimiser = new AdagradOptimiser(baseLearningRate: 0.01);
			trainer.Operator = new CpuSinglethreadedOperator(new DebugHandler(new CpuFloat32Handler()));

			trainer.AddInitialiser("*.*", new GaussianInitialiser(standardDeviation: 0.1));

			trainer.AddLocalHook(new AccumulatedValueReporter("optimiser.cost_total", TimeStep.Every(1, TimeScale.Epoch)));
			trainer.AddHook(new UniClassificationAccuracyReporter("validation", 0.5, TimeStep.Every(1, TimeScale.Epoch)));

			return trainer;
		}


		/// <summary>
		/// Create a MNIST trainer (writing recognition) that will be added to an environemnt.
		/// </summary>
		/// <param name="sigma">The sigma environemnt this trainer will be assigned to.</param>
		/// <returns>The newly created trainer.</returns>
		private static ITrainer CreateMnistTrainer(SigmaEnvironment sigma)
		{
			IDataset dataset = Defaults.Datasets.Mnist();

			ITrainer trainer = sigma.CreateTrainer("mnist-trainer");

			trainer.Network = new Network();
			trainer.Network.Architecture = InputLayer.Construct(28, 28)
											+ DropoutLayer.Construct(0.2)
											+ FullyConnectedLayer.Construct(1000, activation: "rel")
											+ DropoutLayer.Construct(0.4)
											+ FullyConnectedLayer.Construct(800, activation: "rel")
											+ DropoutLayer.Construct(0.4)
											+ FullyConnectedLayer.Construct(10, activation: "sigmoid")
											+ OutputLayer.Construct(10)
											+ SoftMaxCrossEntropyCostLayer.Construct();
			trainer.TrainingDataIterator = new MinibatchIterator(100, dataset);
			trainer.AddNamedDataIterator("validation", new UndividedIterator(Defaults.Datasets.MnistValidation()));
			trainer.Optimiser = new AdagradOptimiser(baseLearningRate: 0.02);
			trainer.Operator = new CudaSinglethreadedOperator();

			trainer.AddInitialiser("*.weights", new GaussianInitialiser(standardDeviation: 0.1));
			trainer.AddInitialiser("*.bias*", new GaussianInitialiser(standardDeviation: 0.05));

			trainer.AddLocalHook(new ValueReporter("optimiser.cost_total", TimeStep.Every(1, TimeScale.Iteration), reportEpochIteration: true)
				.On(new ExtremaCriteria("optimiser.cost_total", ExtremaTarget.Min)));

			trainer.AddLocalHook(new RunningTimeReporter(TimeStep.Every(1, TimeScale.Epoch), 4));

			return trainer;
		}

		public static ITrainer CreateTicTacToeTrainer(SigmaEnvironment sigma)
		{
			IDataset dataset = Defaults.Datasets.TicTacToe();

			ITrainer trainer = sigma.CreateTrainer("tictactoe-trainer");

			trainer.Network = new Network();
			trainer.Network.Architecture = InputLayer.Construct(9)
											+ FullyConnectedLayer.Construct(72, "tanh")
											+ FullyConnectedLayer.Construct(99, "tanh")
											+ FullyConnectedLayer.Construct(3, "tanh")
											+ OutputLayer.Construct(3)
											+ SoftMaxCrossEntropyCostLayer.Construct();

			trainer.TrainingDataIterator = new MinibatchIterator(21, dataset);
			trainer.AddNamedDataIterator("validation", new UndividedIterator(dataset));
			trainer.Optimiser = new MomentumGradientOptimiser(learningRate: 0.01, momentum: 0.9);
			trainer.Operator = new CpuSinglethreadedOperator();

			trainer.AddInitialiser("*.*", new GaussianInitialiser(standardDeviation: 0.1));

			trainer.AddLocalHook(new AccumulatedValueReporter("optimiser.cost_total", TimeStep.Every(1, TimeScale.Epoch)));
			trainer.AddHook(new MultiClassificationAccuracyReporter("validation", TimeStep.Every(1, TimeScale.Epoch), tops: new[] { 1, 2 }));

			trainer.AddGlobalHook(new DiskSaviorHook<INetwork>(TimeStep.Every(1, TimeScale.Epoch), "network.self", Namers.Static("tictactoe.sgnet"), verbose: true)
				.On(new ExtremaCriteria("shared.classification_accuracy_top1", ExtremaTarget.Max)));

			return trainer;
		}

		private static TrainerChartPanel<TChart, TSeries, TChartValues, TData> CreateChartPanel<TChart, TSeries, TChartValues, TData>(string title, ITrainer trainer, string hookedValue, ITimeStep timestep, bool averageMode = false) where TChart : Chart, new() where TSeries : Series, new() where TChartValues : IList<TData>, IChartValues, new()
		{
			var panel = new TrainerChartPanel<TChart, TSeries, TChartValues, TData>(title, trainer, hookedValue, timestep, averageMode);

			panel.Fast();
			panel.MaxPoints = 50;

			return panel;
		}
	}
}<|MERGE_RESOLUTION|>--- conflicted
+++ resolved
@@ -115,11 +115,7 @@
 			gui.AddLegend(general);
 
 			// create a tab
-<<<<<<< HEAD
-			gui.AddTabs("Overview", "Metrics", "Validation", "Maximisation", "NetView", "Reproduction");
-=======
-			gui.AddTabs("Overview", "Metrics", "Validation", "Maximisation", "Reproduction", "Update");
->>>>>>> 1719336f
+			gui.AddTabs("Overview", "Metrics", "Validation", "Maximisation", "Reproduction", "NetView", "Update");
 
 			// access the window inside the ui thread
 			gui.WindowDispatcher(window =>
@@ -237,14 +233,10 @@
 					window.TabControl["Overview"].AddCumulativePanel(new TicTacToePanel("Play TicTacToe!", trainer));
 				}
 
-<<<<<<< HEAD
-				window.IsInitializing = false;
-=======
 				//for (int i = 0; i < 10; i++)
 				//{
 				//	window.TabControl["Reproduction"].AddCumulativePanel(new MnistBitmapHookPanel($"Target Maximisation 7-{i}", 8, 28, 28, trainer, TimeStep.Every(1, TimeScale.Start)));
 				//}
->>>>>>> 1719336f
 			});
 
 			if (DemoMode == DemoType.Mnist)
