﻿/* 
MIT License

Copyright (c) 2016-2017 Florian Cäsar, Michael Plainer

For full license see LICENSE in the root directory of this project. 
*/

using System.Collections.Generic;
using System.Globalization;
using System.Linq;
using LiveCharts;
using LiveCharts.Wpf;
using LiveCharts.Wpf.Charts.Base;
using Sigma.Core.Training;
using Sigma.Core.Training.Hooks;
using Sigma.Core.Training.Hooks.Reporters;
using Sigma.Core.Utils;

namespace Sigma.Core.Monitors.WPF.Panels.Charts
{
	/// <summary>
	/// This generic <see cref="SigmaPanel"/> (should) work with every chart from LiveCharts.
	/// Depending on the generics, it plots a given chart with given data and a given amount of parameters.
	/// These parameters are automatically fetched at a given <see cref="TimeStep"/> via a <see cref="AccumulatedValueReporterHook"/>.
	/// </summary>
	/// <typeparam name="TChart">The <see cref="Chart"/> that is used.</typeparam>
	/// <typeparam name="TSeries">The <see cref="Series"/> that is used.</typeparam>
	/// <typeparam name="TChartValues">The data structure that contains the points itself, may be generic of type TData.</typeparam>
	/// <typeparam name="TData">The data the <see cref="Series"/> contains.</typeparam>
	public class TrainerChartPanel<TChart, TSeries, TChartValues, TData> : ChartPanel<TChart, TSeries, TChartValues, TData> where TChart : Chart, new() where TSeries : Series, new() where TChartValues : IList<TData>, IChartValues, new()
	{
		/// <summary>
		/// The trainer to attach the hook to. 
		/// </summary>
		protected ITrainer Trainer;

		/// <summary>
		/// The hook that is attached to the Trainer (see <see cref="Trainer"/>). 
		/// </summary>
<<<<<<< HEAD
		protected IHook AttachedHook;
=======
		protected VisualAccumulatedValueReporterHook AttachedHook;
>>>>>>> 40d9d9bb

		///  <summary>
		///  Create a TrainerChartPanel with a given title.
		///  This <see ref="ChartPanel{T,TSeries,TData}"/> automatically receives data via a hook and adds it to the chart.
		///  If a title is not sufficient modify <see cref="SigmaPanel.Header" />.
		///  </summary>
		/// <param name="title">The given tile.</param>
		/// <param name="trainer">The trainer to attach the hook to.</param>
		/// <param name="hookedValue">The value that will get hooked (i.e. the value identifier of <see cref="AccumulatedValueReporterHook"/>).</param>
		/// <param name="timestep">The <see cref="TimeStep"/> for the hook.</param>
		/// <param name="headerContent">The content for the header. If <c>null</c> is passed,
		/// the title will be used.</param>
		public TrainerChartPanel(string title, ITrainer trainer, string hookedValue, ITimeStep timestep, bool averageMode = false, object headerContent = null) : base(title, headerContent)
		{
			VisualAccumulatedValueReporterHook hook = new VisualAccumulatedValueReporterHook(this, new[] { hookedValue }, timestep, averageMode);
			Init(trainer, hook);
		}

		///  <summary>
		///  Create a TrainerChartPanel with a given title.
		///  This <see ref="ChartPanel{T,TSeries,TData}"/> automatically receives data via a hook and adds it to the chart.
		///  If a title is not sufficient modify <see cref="SigmaPanel.Header" />.
		///  </summary>
		/// <param name="title">The given tile.</param>
		/// <param name="trainer">The trainer to attach the hook to.</param>
		/// <param name="hookedValues">The values that will get hooked (i.e. the value identifiers of <see cref="AccumulatedValueReporterHook"/>).</param>
		/// <param name="timestep">The <see cref="TimeStep"/> for the hook.</param>
		/// <param name="headerContent">The content for the header. If <c>null</c> is passed,
		/// the title will be used.</param>
		public TrainerChartPanel(string title, ITrainer trainer, ITimeStep timestep, bool averageMode = false, object headerContent = null, params string[] hookedValues) : base(title, headerContent)
		{
			VisualAccumulatedValueReporterHook hook = new VisualAccumulatedValueReporterHook(this, hookedValues, timestep, averageMode);
			Init(trainer, hook);
		}

		///  <summary>
		///  Create a TrainerChartPanel with a given title.
		///  This <see ref="ChartPanel{T,TSeries,TData}"/> automatically receives data via a hook and adds it to the chart.
		///  If a title is not sufficient modify <see cref="SigmaPanel.Header" />.
		///  </summary>
		/// <param name="title">The given tile.</param>
		/// <param name="trainer">The trainer to attach the hook to.</param>
		/// <param name="hook">The hook (that is responsible for getting the desired value) which will be attached to the trainer. </param>
		/// <param name="headerContent">The content for the header. If <c>null</c> is passed,
		/// the title will be used.</param>
		protected TrainerChartPanel(string title, ITrainer trainer, VisualAccumulatedValueReporterHook hook, object headerContent = null) : base(title, headerContent)
		{
			Init(trainer, hook);
		}

		/// <summary>
		/// Set the trainer and hook. Attach the hook.
		/// </summary>
		/// <param name="trainer">The trainer that will be set.</param>
		/// <param name="hook">The hook that will be applied.</param>
<<<<<<< HEAD
		protected virtual void Init(ITrainer trainer, IHook hook)
=======
		private void Init(ITrainer trainer, VisualAccumulatedValueReporterHook hook)
>>>>>>> 40d9d9bb
		{
			Trainer = trainer;

			AttachedHook = hook;
			Trainer.AddHook(hook);
			Trainer.AddGlobalHook(new LambdaHook(TimeStep.Every(1, TimeScale.Stop), (registry, resolver) => Clear()));

			// TODO: is a formatter the best solution?
			AxisX.LabelFormatter = number => (number * hook.TimeStep.Interval).ToString(CultureInfo.InvariantCulture);
			AxisX.Unit = hook.TimeStep.Interval;
		}

		/// <summary>
		/// The hook reports values to a given <see ref="ChartPanel"/>.
		/// </summary>
		protected class VisualAccumulatedValueReporterHook : AccumulatedValueReporterHook
		{
			/// <summary>
			/// The identifier for the parameter registry that keeps a reference to the chartpanel
			/// </summary>
			protected const string ChartPanelIdentifier = "panel";

			/// <summary>
			/// Create a new <see ref="VisualValueReportHook"/> fully prepared to report values.
			/// </summary>
			/// <param name="chartPanel">The chartpanel to which points will get added.</param>
			/// <param name="valueIdentifiers">The identifiers for the <see cref="AccumulatedValueReporterHook"/>; these values will get plotted.</param>
			/// <param name="timestep">The <see cref="TimeStep"/> for the hook (i.e. execution definition).</param>
			public VisualAccumulatedValueReporterHook(ChartPanel<TChart, TSeries, TChartValues, TData> chartPanel, string[] valueIdentifiers, ITimeStep timestep, bool averageMode = false) : base(valueIdentifiers, timestep, averageMode, false)
			{
				ParameterRegistry[ChartPanelIdentifier] = chartPanel;
			}

			/// <summary>
			/// Report the values for a certain epoch / iteration to a passed ChartPanel. 
			/// </summary>
			/// <param name="valuesByIdentifier">The values by their identifier.</param>
			/// <param name="reportEpochIteration">A boolean indicating whether or not to report the current epoch / iteration.</param>
			/// <param name="epoch">The current epoch.</param>
			/// <param name="iteration">The current iteration.</param>
			protected override void ReportValues(IDictionary<string, object> valuesByIdentifier, bool reportEpochIteration, int epoch, int iteration)
			{
				ChartPanel<TChart, TSeries, TChartValues, TData> chartPanel = (ChartPanel<TChart, TSeries, TChartValues, TData>) ParameterRegistry[ChartPanelIdentifier];
				chartPanel.Add((TData) valuesByIdentifier.Values.First());

				//TODO: multiple values (in same series)
				//ChartPanel.Dispatcher.InvokeAsync(() => ChartPanel.Series.Values.Add(valuesByIdentifier.Values.First()));
			}
		}
	}
}<|MERGE_RESOLUTION|>--- conflicted
+++ resolved
@@ -38,11 +38,7 @@
 		/// <summary>
 		/// The hook that is attached to the Trainer (see <see cref="Trainer"/>). 
 		/// </summary>
-<<<<<<< HEAD
 		protected IHook AttachedHook;
-=======
-		protected VisualAccumulatedValueReporterHook AttachedHook;
->>>>>>> 40d9d9bb
 
 		///  <summary>
 		///  Create a TrainerChartPanel with a given title.
@@ -98,14 +94,9 @@
 		/// </summary>
 		/// <param name="trainer">The trainer that will be set.</param>
 		/// <param name="hook">The hook that will be applied.</param>
-<<<<<<< HEAD
-		protected virtual void Init(ITrainer trainer, IHook hook)
-=======
-		private void Init(ITrainer trainer, VisualAccumulatedValueReporterHook hook)
->>>>>>> 40d9d9bb
+		protected void Init(ITrainer trainer, VisualAccumulatedValueReporterHook hook)
 		{
 			Trainer = trainer;
-
 			AttachedHook = hook;
 			Trainer.AddHook(hook);
 			Trainer.AddGlobalHook(new LambdaHook(TimeStep.Every(1, TimeScale.Stop), (registry, resolver) => Clear()));
@@ -145,8 +136,8 @@
 			/// <param name="iteration">The current iteration.</param>
 			protected override void ReportValues(IDictionary<string, object> valuesByIdentifier, bool reportEpochIteration, int epoch, int iteration)
 			{
-				ChartPanel<TChart, TSeries, TChartValues, TData> chartPanel = (ChartPanel<TChart, TSeries, TChartValues, TData>) ParameterRegistry[ChartPanelIdentifier];
-				chartPanel.Add((TData) valuesByIdentifier.Values.First());
+				ChartPanel<TChart, TSeries, TChartValues, TData> chartPanel = (ChartPanel<TChart, TSeries, TChartValues, TData>)ParameterRegistry[ChartPanelIdentifier];
+				chartPanel.Add((TData)valuesByIdentifier.Values.First());
 
 				//TODO: multiple values (in same series)
 				//ChartPanel.Dispatcher.InvokeAsync(() => ChartPanel.Series.Values.Add(valuesByIdentifier.Values.First()));
